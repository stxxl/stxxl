/***************************************************************************
 *  lib/io/iostats.cpp
 *
 *  Part of the STXXL. See http://stxxl.sourceforge.net
 *
 *  Copyright (C) 2002-2004 Roman Dementiev <dementiev@mpi-sb.mpg.de>
 *  Copyright (C) 2008-2010 Andreas Beckmann <beckmann@cs.uni-frankfurt.de>
 *  Copyright (C) 2009, 2010 Johannes Singler <singler@kit.edu>
 *
 *  Distributed under the Boost Software License, Version 1.0.
 *  (See accompanying file LICENSE_1_0.txt or copy at
 *  http://www.boost.org/LICENSE_1_0.txt)
 **************************************************************************/

#include <stxxl/bits/common/log.h>
<<<<<<< HEAD
#include <stxxl/bits/common/timer.h>
#include <stxxl/bits/common/types.h>
#include <stxxl/bits/io/iostats.h>
#include <stxxl/bits/verbose.h>
=======
>>>>>>> 90528e63

#include <iomanip>
#include <mutex>
#include <sstream>
#include <string>

namespace stxxl {

#ifndef STXXL_DO_NOT_COUNT_WAIT_TIME
void stats::wait_started(wait_op_type wait_op)
{
    double now = timestamp();
    {
        scoped_mutex_lock WaitLock(wait_mutex);

        double diff = now - p_begin_wait;
        t_waits += double(acc_waits) * diff;
        p_begin_wait = now;
        p_waits += (acc_waits++) ? diff : 0.0;

        if (wait_op == WAIT_OP_READ) {
            diff = now - p_begin_wait_read;
            t_wait_read += double(acc_wait_read) * diff;
            p_begin_wait_read = now;
            p_wait_read += (acc_wait_read++) ? diff : 0.0;
        }
        else /* if (wait_op == WAIT_OP_WRITE) */ {
            // wait_any() is only used from write_pool and buffered_writer, so account WAIT_OP_ANY for WAIT_OP_WRITE, too
            diff = now - p_begin_wait_write;
            t_wait_write += double(acc_wait_write) * diff;
            p_begin_wait_write = now;
            p_wait_write += (acc_wait_write++) ? diff : 0.0;
        }
    }
}

void stats::wait_finished(wait_op_type wait_op)
{
    double now = timestamp();
    {
<<<<<<< HEAD
        std::unique_lock<std::mutex> ReadLock(read_mutex);
=======
        scoped_mutex_lock WaitLock(wait_mutex);

        double diff = now - p_begin_wait;
        t_waits += double(acc_waits) * diff;
        p_begin_wait = now;
        p_waits += (acc_waits--) ? diff : 0.0;

        if (wait_op == WAIT_OP_READ) {
            double diff2 = now - p_begin_wait_read;
            t_wait_read += double(acc_wait_read) * diff2;
            p_begin_wait_read = now;
            p_wait_read += (acc_wait_read--) ? diff2 : 0.0;
        }
        else /* if (wait_op == WAIT_OP_WRITE) */ {
            double diff2 = now - p_begin_wait_write;
            t_wait_write += double(acc_wait_write) * diff2;
            p_begin_wait_write = now;
            p_wait_write += (acc_wait_write--) ? diff2 : 0.0;
        }
#ifdef STXXL_WAIT_LOG_ENABLED
        std::ofstream* waitlog = stxxl::logger::get_instance()->waitlog_stream();
    if (waitlog)
        *waitlog << (now - last_reset) << "\t"
                 << ((wait_op == WAIT_OP_READ) ? diff : 0.0) << "\t"
                 << ((wait_op != WAIT_OP_READ) ? diff : 0.0) << "\t"
                 << t_wait_read << "\t" << t_wait_write << std::endl << std::flush;
#endif
    }
}
#endif

void stats::p_write_started(double now)
{
    {
        scoped_mutex_lock WriteLock(write_mutex);

        double diff = now - p_begin_write;
        p_begin_write = now;
        p_writes += (acc_writes++) ? diff : 0.0;
    }
    {
        scoped_mutex_lock IOLock(io_mutex);
>>>>>>> 90528e63

        double diff = now - p_begin_io;
        p_ios += (acc_ios++) ? diff : 0.0;
        p_begin_io = now;
    }
}

void stats::p_write_finished(double now)
{
    {
        std::unique_lock<std::mutex> WriteLock(write_mutex);

        double diff = now - p_begin_write;
        p_begin_write = now;
        p_writes += (acc_writes--) ? diff : 0.0;
    }
    {
        std::unique_lock<std::mutex> IOLock(io_mutex);

        double diff = now - p_begin_io;
        p_ios += (acc_ios--) ? diff : 0.0;
        p_begin_io = now;
    }
}

void stats::p_read_started(double now)
{
    {
        scoped_mutex_lock ReadLock(read_mutex);

        double diff = now - p_begin_read;
        p_begin_read = now;
        p_reads += (acc_reads++) ? diff : 0.0;
    }
    {
        scoped_mutex_lock IOLock(io_mutex);

        double diff = now - p_begin_io;
        p_ios += (acc_ios++) ? diff : 0.0;
        p_begin_io = now;
    }
}

void stats::p_read_finished(double now)
{
    {
<<<<<<< HEAD
        std::unique_lock<std::mutex> WaitLock(wait_mutex);
=======
//        scoped_mutex_lock ReadLock(read_mutex);
>>>>>>> 90528e63

        double diff = now - p_begin_read;
        p_begin_read = now;
        p_reads += (acc_reads--) ? diff : 0.0;
    }
    {
//        scoped_mutex_lock IOLock(io_mutex);

        double diff = now - p_begin_io;
        p_ios += (acc_ios--) ? diff : 0.0;
        p_begin_io = now;
    }
}

file_stats* stats::create_file_stats(unsigned int device_id)
{
    file_stats_list.emplace_back(device_id);
    return &file_stats_list.back();
}

std::vector<file_stats_data> stats::deepcopy_file_stats_data_list() const
{
    std::vector<file_stats_data> fsdl;
    for(auto it = file_stats_list.begin(); it != file_stats_list.end(); it++)
    {
        fsdl.push_back(file_stats_data(*it));
    }

    return fsdl;
}

file_stats::file_stats(unsigned int device_id)
    : m_device_id(device_id),
      reads(0),
      writes(0),
      volume_read(0),
      volume_written(0),
      c_reads(0),
      c_writes(0),
      c_volume_read(0),
      c_volume_written(0),
      t_reads(0.0),
      t_writes(0.0),
      p_begin_read(0.0),
      p_begin_write(0.0),
      acc_reads(0), acc_writes(0)
{ }

#if STXXL_IO_STATS
<<<<<<< HEAD
void stats::write_started(size_t size_, double now)
=======
void file_stats::write_started(unsigned_type size_, double now)
>>>>>>> 90528e63
{
    if (now == 0.0)
        now = timestamp();

    {
        std::unique_lock<std::mutex> WriteLock(write_mutex);

        ++writes;
        volume_written += size_;
        double diff = now - p_begin_write;
        t_writes += double(acc_writes++) * diff;
        p_begin_write = now;
    }
<<<<<<< HEAD
    {
        std::unique_lock<std::mutex> IOLock(io_mutex);
=======
>>>>>>> 90528e63

    stats::get_instance()->p_write_started(now);
}

<<<<<<< HEAD
void stats::write_canceled(size_t size_)
=======
void file_stats::write_canceled(unsigned_type size_)
>>>>>>> 90528e63
{
    {
        std::unique_lock<std::mutex> WriteLock(write_mutex);

        --writes;
        volume_written -= size_;
    }
    write_finished();
}

void file_stats::write_finished()
{
    double now = timestamp();

    {
        std::unique_lock<std::mutex> WriteLock(write_mutex);

        double diff = now - p_begin_write;
        t_writes += double(acc_writes--) * diff;
        p_begin_write = now;
    }
<<<<<<< HEAD
    {
        std::unique_lock<std::mutex> IOLock(io_mutex);
=======
>>>>>>> 90528e63

    stats::get_instance()->p_write_finished(now);
}

<<<<<<< HEAD
void stats::write_cached(size_t size_)
=======
void file_stats::write_cached(unsigned_type size_)
>>>>>>> 90528e63
{
    std::unique_lock<std::mutex> WriteLock(write_mutex);

    ++c_writes;
    c_volume_written += size_;
}

<<<<<<< HEAD
void stats::read_started(size_t size_, double now)
=======
void file_stats::read_started(unsigned_type size_, double now)
>>>>>>> 90528e63
{
    if (now == 0.0)
        now = timestamp();

    {
        std::unique_lock<std::mutex> ReadLock(read_mutex);

        ++reads;
        volume_read += size_;
        double diff = now - p_begin_read;
        t_reads += double(acc_reads++) * diff;
        p_begin_read = now;
    }
<<<<<<< HEAD
    {
        std::unique_lock<std::mutex> IOLock(io_mutex);
=======
>>>>>>> 90528e63

    stats::get_instance()->p_read_started(now);
}

<<<<<<< HEAD
void stats::read_canceled(size_t size_)
=======
void file_stats::read_canceled(unsigned_type size_)
>>>>>>> 90528e63
{
    {
        std::unique_lock<std::mutex> ReadLock(read_mutex);

        --reads;
        volume_read -= size_;
    }
    read_finished();
}

void file_stats::read_finished()
{
    double now = timestamp();

    {
        std::unique_lock<std::mutex> ReadLock(read_mutex);

        double diff = now - p_begin_read;
        t_reads += double(acc_reads--) * diff;
        p_begin_read = now;
    }
<<<<<<< HEAD
    {
        std::unique_lock<std::mutex> IOLock(io_mutex);
=======
>>>>>>> 90528e63

    stats::get_instance()->p_read_finished(now);
}

<<<<<<< HEAD
void stats::read_cached(size_t size_)
=======
void file_stats::read_cached(unsigned_type size_)
>>>>>>> 90528e63
{
    std::unique_lock<std::mutex> ReadLock(read_mutex);

    ++c_reads;
    c_volume_read += size_;
}
#endif

//! Returns the sum of all reads.
//! \return the sum of all reads
unsigned stats_data::get_reads() const
{
<<<<<<< HEAD
    double now = timestamp();
    {
        std::unique_lock<std::mutex> WaitLock(wait_mutex);
=======
    return fetch_sum<unsigned>([](const file_stats_data& fsd) -> unsigned { return fsd.get_reads(); });
}
>>>>>>> 90528e63

//! Retruns sum, min, max, avarage and median of all reads.
//! \return a summary of the read measurements
stats_data::measurement_summary<unsigned> stats_data::get_reads_summary() const
{
    return measurement_summary<unsigned>(m_file_stats_data_list,
                               [](const file_stats_data& fsd){ return fsd.get_reads(); });
}

//! Returns the sum of all writes.
//! \return the sum of all writes
unsigned stats_data::get_writes() const
{
    return fetch_sum<unsigned>([](const file_stats_data& fsd){ return fsd.get_writes(); });
}

//! Returns sum, min, max, avarage and median of all writes.
//! \returns a summary of the write measurements
stats_data::measurement_summary<unsigned> stats_data::get_writes_summary() const
{
<<<<<<< HEAD
    double now = timestamp();
    {
        std::unique_lock<std::mutex> WaitLock(wait_mutex);
=======
    return measurement_summary<unsigned>(m_file_stats_data_list,
                               [](const file_stats_data& fsd){ return fsd.get_writes(); });
}
>>>>>>> 90528e63

//! Returns number of bytes read from disks in total.
//! \return number of bytes read
int64 stats_data::get_read_volume() const
{
    return fetch_sum<int64>([](const file_stats_data& fsd){ return fsd.get_read_volume(); });
}

//! Returns sum, min, max, avarage and median of all read bytes.
//! \returns a summary of the write measurements
stats_data::measurement_summary<int64> stats_data::get_read_volume_summary() const
{
    return measurement_summary<int64>(m_file_stats_data_list,
                               [](const file_stats_data& fsd){ return fsd.get_read_volume(); });
}

//! Returns number of bytes written to the disks in total.
//! \return number of bytes written
int64 stats_data::get_written_volume() const
{
<<<<<<< HEAD
#ifndef STXXL_DO_NOT_COUNT_WAIT_TIME
    {
        std::unique_lock<std::mutex> WaitLock(wait_mutex);
=======
    return fetch_sum<int64>([](const file_stats_data& fsd){ return fsd.get_written_volume(); });
}
>>>>>>> 90528e63

//! Returns sum, min, max, avarage and median of all written bytes.
//! \return a summary of the written bytes
stats_data::measurement_summary<int64> stats_data::get_written_volume_summary() const
{
    return measurement_summary<int64>(m_file_stats_data_list,
                               [](const file_stats_data& fsd){ return fsd.get_written_volume(); });
}

//! Returns total number of reads served from cache.
//! \return the sum of all cached reads
unsigned stats_data::get_cached_reads() const
{
    return fetch_sum<unsigned>([](const file_stats_data& fsd){ return fsd.get_cached_reads(); });
}

//! Returns sum, min, max, avarage and median of all cached reads.
//! \return a summary of the cached reads
stats_data::measurement_summary<unsigned> stats_data::get_cached_reads_summary() const
{
    return measurement_summary<unsigned>(m_file_stats_data_list,
                               [](const file_stats_data& fsd){ return fsd.get_cached_reads(); });
}

//! Retruns the sum of all cached writes.
//! \return the sum of all cached writes
unsigned stats_data::get_cached_writes() const
{
    return fetch_sum<unsigned>([](const file_stats_data& fsd){ return fsd.get_cached_writes(); });
}

//! Returns sum, min, max, avarage and median of all cached writes
//! \return a summary of the cached writes
stats_data::measurement_summary<unsigned> stats_data::get_cached_writes_summary() const
{
    return measurement_summary<unsigned>(m_file_stats_data_list,
                               [](const file_stats_data& fsd){ return fsd.get_cached_writes(); });
}

//! Returns number of bytes read from cache.
//! \return number of bytes read from cache
int64 stats_data::get_cached_read_volume() const
{
    return fetch_sum<int64>([](const file_stats_data& fsd){ return fsd.get_cached_read_volume(); });
}

//! Returns sum, min, max, avarage and median of all bytes read from cache.
//! \return a summary of the bytes read from cache
stats_data::measurement_summary<int64> stats_data::get_cached_read_volume_summary() const
{
    return measurement_summary<int64>(m_file_stats_data_list,
                               [](const file_stats_data& fsd){ return fsd.get_cached_read_volume(); });
}

//! Returns number of bytes written to the cache.
//! \return number of bytes written to the cache
int64 stats_data::get_cached_written_volume() const
{
    return fetch_sum<int64>([](const file_stats_data& fsd){ return fsd.get_cached_written_volume(); });
}

//! Returns sum, min, max, avarage and median of all cached written volumes
//! \return a summary of the cached written volumes
stats_data::measurement_summary<int64> stats_data::get_cached_written_volume_summary() const
{
    return measurement_summary<int64>(m_file_stats_data_list,
                               [](const file_stats_data& fsd){ return fsd.get_cached_written_volume(); });
}

//! Time that would be spent in read syscalls if all parallel reads were serialized.
//! \return seconds spent in reading
double stats_data::get_read_time() const
{
    return fetch_sum<double>([](const file_stats_data& fsd){ return fsd.get_read_time(); });
}

//! Returns sum, min, max, avarage and median of all read times
//! \return a summary of the read times
stats_data::measurement_summary<double> stats_data::get_read_time_summary() const
{
    return measurement_summary<double>(m_file_stats_data_list,
                               [](const file_stats_data& fsd){ return fsd.get_read_time(); });
}

//! Time that would be spent in write syscalls if all parallel writes were serialized.
//! \return the sum of the write times of all files
double stats_data::get_write_time() const
{
    return fetch_sum<double>([](const file_stats_data& fsd){ return fsd.get_write_time(); });
}

//! Returns sum, min, max, avarage and median of all write times
//! \return a summary of the write times
stats_data::measurement_summary<double> stats_data::get_write_time_summary() const
{
    return measurement_summary<double>(m_file_stats_data_list,
                               [](const file_stats_data& fsd){ return fsd.get_write_time(); });
}

//! Period of time when at least one I/O thread was executing a read.
//! \return seconds spent in reading
double stats_data::get_pread_time() const
{
    return p_reads;
}

//! Period of time when at least one I/O thread was executing a write.
//! \return seconds spent in writing
double stats_data::get_pwrite_time() const
{
    return p_writes;
}

//! Period of time when at least one I/O thread was executing a read or a write.
//! \return seconds spent in I/O
double stats_data::get_pio_time() const
{
    return p_ios;
}

stats_data::measurement_summary<double> stats_data::get_read_speed_summary() const
{
    return measurement_summary<double>(m_file_stats_data_list,
                                       [](const file_stats_data& fsd){ return (double) fsd.get_read_volume() / fsd.get_read_time(); });
}

stats_data::measurement_summary<double> stats_data::get_pread_speed_summary() const
{
    return measurement_summary<double>(m_file_stats_data_list,
                                       [this](const file_stats_data& fsd){ return (double) fsd.get_read_volume() / p_reads; });
}

stats_data::measurement_summary<double> stats_data::get_write_speed_summary() const
{
    return measurement_summary<double>(m_file_stats_data_list,
                                       [](const file_stats_data& fsd){ return (double) fsd.get_written_volume() / fsd.get_write_time(); });
}

stats_data::measurement_summary<double> stats_data::get_pwrite_speed_summary() const
{
    return measurement_summary<double>(m_file_stats_data_list,
                                       [this](const file_stats_data& fsd){ return (double) fsd.get_written_volume() / p_writes; });
}

stats_data::measurement_summary<double> stats_data::get_pio_speed_summary() const
{
    return measurement_summary<double>(m_file_stats_data_list,
                                       [this](const file_stats_data& fsd){ return (double) (fsd.get_read_volume() + fsd.get_written_volume()) / p_ios; });
}


//! I/O wait time counter.
//! \return number of seconds spent in I/O waiting functions
double stats_data::get_io_wait_time() const
{
    return t_wait;
}

double stats_data::get_wait_read_time() const
{
    return t_wait_read;
}

double stats_data::get_wait_write_time() const
{
    return t_wait_write;
}

std::string format_with_SI_IEC_unit_multiplier(uint64_t number, const char* unit, int multiplier)
{
    // may not overflow, std::numeric_limits<uint64_t>::max() == 16 EB
    static const char* endings[] = { "", "k", "M", "G", "T", "P", "E" };
    static const char* binary_endings[] = { "", "Ki", "Mi", "Gi", "Ti", "Pi", "Ei" };
    std::ostringstream out;
    out << number << ' ';
    int scale = 0;
    double number_d = (double)number;
    double multiplier_d = multiplier;
    while (number_d >= multiplier_d)
    {
        number_d /= multiplier_d;
        ++scale;
    }
    if (scale > 0)
        out << '(' << std::fixed << std::setprecision(3) << number_d << ' '
            << (multiplier == 1024 ? binary_endings[scale] : endings[scale])
            << (unit ? unit : "") << ") ";
    else if (unit && *unit)
        out << unit << ' ';
    return out.str();
}

std::ostream& operator << (std::ostream& o, const stats_data& s)
{
#define hr add_IEC_binary_multiplier
#define one_mib 1048576.0
    o << "STXXL I/O statistics" << std::endl;
#if STXXL_IO_STATS
    auto read_bytes_summary = s.get_read_volume_summary();
    auto written_bytes_summary = s.get_written_volume_summary();

    auto read_speed_summary = s.get_read_speed_summary();
    auto pread_speed_summary = s.get_pread_speed_summary();
    auto write_speed_summary = s.get_write_speed_summary();
    auto pwrite_speed_summary = s.get_pwrite_speed_summary();
    auto pio_speed_summary = s.get_pio_speed_summary();

    o << " total number of reads                      : " << hr(s.get_reads()) << std::endl;
    o << " average block size (read)                  : "
      << hr(s.get_reads() ? s.get_read_volume() / s.get_reads() : 0, "B") << std::endl;
    o << " number of bytes read from disks            : " << hr(s.get_read_volume(), "B") << std::endl;
    o << " time spent in serving all read requests    : " << s.get_read_time() << " s"
      << " @ " << ((double)s.get_read_volume() / one_mib / s.get_read_time()) << " MiB/s"
      << " (min: " << read_speed_summary.min / one_mib << " MiB/s, "
      << "max: " << read_speed_summary.max / one_mib << " MiB/s)"
      << std::endl;
    o << " time spent in reading (parallel read time) : " << s.get_pread_time() << " s"
      << " @ " << ((double)s.get_read_volume() / one_mib / s.get_pread_time()) << " MiB/s"
      << std::endl;
    o << "  reading speed per file                    : "
      << "min: " << pread_speed_summary.min / one_mib << " MiB/s, "
      << "med: " << pread_speed_summary.med / one_mib << " MiB/s, "
      << "max: " << pread_speed_summary.max / one_mib << " MiB/s"
      << std::endl;
        if (s.get_cached_reads()) {
        o << " total number of cached reads               : " << hr(s.get_cached_reads()) << std::endl;
        o << " average block size (cached read)           : " << hr(s.get_cached_read_volume() / s.get_cached_reads(), "B") << std::endl;
        o << " number of bytes read from cache            : " << hr(s.get_cached_read_volume(), "B") << std::endl;
    }
    if (s.get_cached_writes()) {
        o << " total number of cached writes              : " << hr(s.get_cached_writes()) << std::endl;
        o << " average block size (cached write)          : " << hr(s.get_cached_written_volume() / s.get_cached_writes(), "B") << std::endl;
        o << " number of bytes written to cache           : " << hr(s.get_cached_written_volume(), "B") << std::endl;
    }
    o << " total number of writes                     : " << hr(s.get_writes()) << std::endl;
    o << " average block size (write)                 : "
      << hr(s.get_writes() ? s.get_written_volume() / s.get_writes() : 0, "B") << std::endl;
    o << " number of bytes written to disks           : " << hr(s.get_written_volume(), "B") << std::endl;
    o << " time spent in serving all write requests   : " << s.get_write_time() << " s"
      << " @ " << ((double)s.get_written_volume() / one_mib / s.get_write_time()) << " MiB/s"
      << "(min: " << write_speed_summary.min / one_mib << " MiB/s, "
      << "max: " << write_speed_summary.max / one_mib << " MiB/s)"
      << std::endl;

    o << " time spent in writing (parallel write time): " << s.get_pwrite_time() << " s"
      << " @ " << ((double)s.get_written_volume() / one_mib / s.get_pwrite_time()) << " MiB/s"
      << std::endl;
    o << "   parallel write speed per file            : "
      << "min: " << pwrite_speed_summary.min / one_mib << " MiB/s, "
      << "med: " << pwrite_speed_summary.med / one_mib << " MiB/s, "
      << "max: " << pwrite_speed_summary.max / one_mib << " MiB/s"
      << std::endl;

    o << " time spent in I/O (parallel I/O time)      : " << s.get_pio_time() << " s"
      << " @ " << ((double)(s.get_read_volume() + s.get_written_volume()) / one_mib / s.get_pio_time()) << " MiB/s"
      << std::endl;
    o << "   parallel I/O speed per file              : "
      << "min: " << pio_speed_summary.min / one_mib << " MiB/s, "
      << "med: " << pio_speed_summary.med / one_mib << " MiB/s, "
      << "max: " << pio_speed_summary.max / one_mib << " MiB/s"
      << std::endl;
#else
    o << " n/a" << std::endl;
#endif
#ifndef STXXL_DO_NOT_COUNT_WAIT_TIME
    o << " I/O wait time                              : " << s.get_io_wait_time() << " s" << std::endl;
    if (s.get_wait_read_time() != 0.0)
        o << " I/O wait4read time                         : " << s.get_wait_read_time() << " s" << std::endl;
    if (s.get_wait_write_time() != 0.0)
        o << " I/O wait4write time                        : " << s.get_wait_write_time() << " s" << std::endl;
#endif
    o << " Time since the last reset                  : " << s.get_elapsed_time() << " s" << std::endl;
    // WARNINGS add useful warnings here
    if(pio_speed_summary.min / pio_speed_summary.max < 0.5
        || pread_speed_summary.min / pread_speed_summary.max < 0.5
        || pwrite_speed_summary.min / pwrite_speed_summary.max < 0.5)
    {
        o << "Warning: Slow disk(s) detected. " << std::endl
          << " Reading: ";
        o << pread_speed_summary.values_per_device.front().second
          << "@ " << pread_speed_summary.values_per_device.front().first / one_mib << " MiB/s";
        for(int i = 1; pread_speed_summary.values_per_device[i].first / pread_speed_summary.values_per_device.back().first < 0.5; ++i)
        {
            o << ", " << pread_speed_summary.values_per_device[i].second
              << "@ " << pread_speed_summary.values_per_device[i].first / one_mib << " MiB/s";
        }
        o << std::endl
          << " Writing: "
          << pwrite_speed_summary.values_per_device.front().second
          << "@ " << pwrite_speed_summary.values_per_device.front().first / one_mib << " MiB/s";
        for(int i = 1; pwrite_speed_summary.values_per_device[i].first / pwrite_speed_summary.values_per_device.back().first < 0.5; ++i)
        {
            o << ", " << pwrite_speed_summary.values_per_device[i].second
              << "@ " << pwrite_speed_summary.values_per_device[i].first / one_mib << " MiB/s";
        }
        o << std::endl;
    }
    if((double)read_bytes_summary.min / read_bytes_summary.max < 0.5
        || (double)written_bytes_summary.min / written_bytes_summary.max < 0.5)
    {
        o << "Warning: Bad load balancing."<< std::endl
          << " Smallest read load on disk  "
          << read_bytes_summary.values_per_device.front().second
          << " @ " << hr(read_bytes_summary.values_per_device.front().first, "B")
          << std::endl
          << " Biggest read load on disk   "
          << read_bytes_summary.values_per_device.back().second
          << " @ " << hr(read_bytes_summary.values_per_device.back().first, "B")
          << std::endl
          << " Smallest write load on disk "
          << written_bytes_summary.values_per_device.front().second
          << " @ " << hr(written_bytes_summary.values_per_device.front().first, "B")
          << std::endl
          << " Biggest write load on disk  "
          << written_bytes_summary.values_per_device.back().second
          << " @ " << hr(written_bytes_summary.values_per_device.back().first, "B")
          << std::endl;
    }
    return o;
#undef hr
}

} // namespace stxxl
// vim: et:ts=4:sw=4<|MERGE_RESOLUTION|>--- conflicted
+++ resolved
@@ -13,13 +13,10 @@
  **************************************************************************/
 
 #include <stxxl/bits/common/log.h>
-<<<<<<< HEAD
 #include <stxxl/bits/common/timer.h>
 #include <stxxl/bits/common/types.h>
 #include <stxxl/bits/io/iostats.h>
 #include <stxxl/bits/verbose.h>
-=======
->>>>>>> 90528e63
 
 #include <iomanip>
 #include <mutex>
@@ -33,7 +30,7 @@
 {
     double now = timestamp();
     {
-        scoped_mutex_lock WaitLock(wait_mutex);
+        std::unique_lock<std::mutex> WaitLock(wait_mutex);
 
         double diff = now - p_begin_wait;
         t_waits += double(acc_waits) * diff;
@@ -60,10 +57,7 @@
 {
     double now = timestamp();
     {
-<<<<<<< HEAD
-        std::unique_lock<std::mutex> ReadLock(read_mutex);
-=======
-        scoped_mutex_lock WaitLock(wait_mutex);
+        std::unique_lock<std::mutex> WaitLock(wait_mutex);
 
         double diff = now - p_begin_wait;
         t_waits += double(acc_waits) * diff;
@@ -97,15 +91,14 @@
 void stats::p_write_started(double now)
 {
     {
-        scoped_mutex_lock WriteLock(write_mutex);
+        std::unique_lock<std::mutex> WriteLock(write_mutex);
 
         double diff = now - p_begin_write;
         p_begin_write = now;
         p_writes += (acc_writes++) ? diff : 0.0;
     }
     {
-        scoped_mutex_lock IOLock(io_mutex);
->>>>>>> 90528e63
+        std::unique_lock<std::mutex> io_lock(io_mutex);
 
         double diff = now - p_begin_io;
         p_ios += (acc_ios++) ? diff : 0.0;
@@ -123,7 +116,7 @@
         p_writes += (acc_writes--) ? diff : 0.0;
     }
     {
-        std::unique_lock<std::mutex> IOLock(io_mutex);
+        std::unique_lock<std::mutex> io_lock(io_mutex);
 
         double diff = now - p_begin_io;
         p_ios += (acc_ios--) ? diff : 0.0;
@@ -134,14 +127,14 @@
 void stats::p_read_started(double now)
 {
     {
-        scoped_mutex_lock ReadLock(read_mutex);
+        std::unique_lock<std::mutex> read_lock(read_mutex);
 
         double diff = now - p_begin_read;
         p_begin_read = now;
         p_reads += (acc_reads++) ? diff : 0.0;
     }
     {
-        scoped_mutex_lock IOLock(io_mutex);
+        std::unique_lock<std::mutex> io_lock(io_mutex);
 
         double diff = now - p_begin_io;
         p_ios += (acc_ios++) ? diff : 0.0;
@@ -152,18 +145,14 @@
 void stats::p_read_finished(double now)
 {
     {
-<<<<<<< HEAD
-        std::unique_lock<std::mutex> WaitLock(wait_mutex);
-=======
-//        scoped_mutex_lock ReadLock(read_mutex);
->>>>>>> 90528e63
+//        std::unique_lock<std::mutex> read_lock(read_mutex);
 
         double diff = now - p_begin_read;
         p_begin_read = now;
         p_reads += (acc_reads--) ? diff : 0.0;
     }
     {
-//        scoped_mutex_lock IOLock(io_mutex);
+//        std::unique_lock<std::mutex> io_lock(io_mutex);
 
         double diff = now - p_begin_io;
         p_ios += (acc_ios--) ? diff : 0.0;
@@ -206,11 +195,7 @@
 { }
 
 #if STXXL_IO_STATS
-<<<<<<< HEAD
-void stats::write_started(size_t size_, double now)
-=======
-void file_stats::write_started(unsigned_type size_, double now)
->>>>>>> 90528e63
+void file_stats::write_started(size_t size_, double now)
 {
     if (now == 0.0)
         now = timestamp();
@@ -224,20 +209,11 @@
         t_writes += double(acc_writes++) * diff;
         p_begin_write = now;
     }
-<<<<<<< HEAD
-    {
-        std::unique_lock<std::mutex> IOLock(io_mutex);
-=======
->>>>>>> 90528e63
 
     stats::get_instance()->p_write_started(now);
 }
 
-<<<<<<< HEAD
-void stats::write_canceled(size_t size_)
-=======
-void file_stats::write_canceled(unsigned_type size_)
->>>>>>> 90528e63
+void file_stats::write_canceled(size_t size_)
 {
     {
         std::unique_lock<std::mutex> WriteLock(write_mutex);
@@ -259,20 +235,11 @@
         t_writes += double(acc_writes--) * diff;
         p_begin_write = now;
     }
-<<<<<<< HEAD
-    {
-        std::unique_lock<std::mutex> IOLock(io_mutex);
-=======
->>>>>>> 90528e63
 
     stats::get_instance()->p_write_finished(now);
 }
 
-<<<<<<< HEAD
-void stats::write_cached(size_t size_)
-=======
-void file_stats::write_cached(unsigned_type size_)
->>>>>>> 90528e63
+void file_stats::write_cached(size_t size_)
 {
     std::unique_lock<std::mutex> WriteLock(write_mutex);
 
@@ -280,17 +247,13 @@
     c_volume_written += size_;
 }
 
-<<<<<<< HEAD
-void stats::read_started(size_t size_, double now)
-=======
-void file_stats::read_started(unsigned_type size_, double now)
->>>>>>> 90528e63
+void file_stats::read_started(size_t size_, double now)
 {
     if (now == 0.0)
         now = timestamp();
 
     {
-        std::unique_lock<std::mutex> ReadLock(read_mutex);
+        std::unique_lock<std::mutex> read_lock(read_mutex);
 
         ++reads;
         volume_read += size_;
@@ -298,23 +261,14 @@
         t_reads += double(acc_reads++) * diff;
         p_begin_read = now;
     }
-<<<<<<< HEAD
-    {
-        std::unique_lock<std::mutex> IOLock(io_mutex);
-=======
->>>>>>> 90528e63
 
     stats::get_instance()->p_read_started(now);
 }
 
-<<<<<<< HEAD
-void stats::read_canceled(size_t size_)
-=======
-void file_stats::read_canceled(unsigned_type size_)
->>>>>>> 90528e63
-{
-    {
-        std::unique_lock<std::mutex> ReadLock(read_mutex);
+void file_stats::read_canceled(size_t size_)
+{
+    {
+        std::unique_lock<std::mutex> read_lock(read_mutex);
 
         --reads;
         volume_read -= size_;
@@ -327,28 +281,19 @@
     double now = timestamp();
 
     {
-        std::unique_lock<std::mutex> ReadLock(read_mutex);
+        std::unique_lock<std::mutex> read_lock(read_mutex);
 
         double diff = now - p_begin_read;
         t_reads += double(acc_reads--) * diff;
         p_begin_read = now;
     }
-<<<<<<< HEAD
-    {
-        std::unique_lock<std::mutex> IOLock(io_mutex);
-=======
->>>>>>> 90528e63
 
     stats::get_instance()->p_read_finished(now);
 }
 
-<<<<<<< HEAD
-void stats::read_cached(size_t size_)
-=======
-void file_stats::read_cached(unsigned_type size_)
->>>>>>> 90528e63
-{
-    std::unique_lock<std::mutex> ReadLock(read_mutex);
+void file_stats::read_cached(size_t size_)
+{
+    std::unique_lock<std::mutex> read_lock(read_mutex);
 
     ++c_reads;
     c_volume_read += size_;
@@ -359,14 +304,8 @@
 //! \return the sum of all reads
 unsigned stats_data::get_reads() const
 {
-<<<<<<< HEAD
-    double now = timestamp();
-    {
-        std::unique_lock<std::mutex> WaitLock(wait_mutex);
-=======
     return fetch_sum<unsigned>([](const file_stats_data& fsd) -> unsigned { return fsd.get_reads(); });
 }
->>>>>>> 90528e63
 
 //! Retruns sum, min, max, avarage and median of all reads.
 //! \return a summary of the read measurements
@@ -387,49 +326,39 @@
 //! \returns a summary of the write measurements
 stats_data::measurement_summary<unsigned> stats_data::get_writes_summary() const
 {
-<<<<<<< HEAD
-    double now = timestamp();
-    {
-        std::unique_lock<std::mutex> WaitLock(wait_mutex);
-=======
     return measurement_summary<unsigned>(m_file_stats_data_list,
                                [](const file_stats_data& fsd){ return fsd.get_writes(); });
 }
->>>>>>> 90528e63
 
 //! Returns number of bytes read from disks in total.
 //! \return number of bytes read
-int64 stats_data::get_read_volume() const
-{
-    return fetch_sum<int64>([](const file_stats_data& fsd){ return fsd.get_read_volume(); });
+external_size_type stats_data::get_read_volume() const
+{
+    return fetch_sum<external_size_type>(
+        [](const file_stats_data& fsd){ return fsd.get_read_volume(); });
 }
 
 //! Returns sum, min, max, avarage and median of all read bytes.
 //! \returns a summary of the write measurements
-stats_data::measurement_summary<int64> stats_data::get_read_volume_summary() const
-{
-    return measurement_summary<int64>(m_file_stats_data_list,
-                               [](const file_stats_data& fsd){ return fsd.get_read_volume(); });
+stats_data::measurement_summary<external_size_type> stats_data::get_read_volume_summary() const
+{
+    return measurement_summary<external_size_type>(
+        m_file_stats_data_list,
+        [](const file_stats_data& fsd){ return fsd.get_read_volume(); });
 }
 
 //! Returns number of bytes written to the disks in total.
 //! \return number of bytes written
-int64 stats_data::get_written_volume() const
-{
-<<<<<<< HEAD
-#ifndef STXXL_DO_NOT_COUNT_WAIT_TIME
-    {
-        std::unique_lock<std::mutex> WaitLock(wait_mutex);
-=======
-    return fetch_sum<int64>([](const file_stats_data& fsd){ return fsd.get_written_volume(); });
-}
->>>>>>> 90528e63
+external_size_type stats_data::get_written_volume() const
+{
+    return fetch_sum<external_size_type>([](const file_stats_data& fsd){ return fsd.get_written_volume(); });
+}
 
 //! Returns sum, min, max, avarage and median of all written bytes.
 //! \return a summary of the written bytes
-stats_data::measurement_summary<int64> stats_data::get_written_volume_summary() const
-{
-    return measurement_summary<int64>(m_file_stats_data_list,
+stats_data::measurement_summary<external_size_type> stats_data::get_written_volume_summary() const
+{
+    return measurement_summary<external_size_type>(m_file_stats_data_list,
                                [](const file_stats_data& fsd){ return fsd.get_written_volume(); });
 }
 
@@ -465,31 +394,31 @@
 
 //! Returns number of bytes read from cache.
 //! \return number of bytes read from cache
-int64 stats_data::get_cached_read_volume() const
-{
-    return fetch_sum<int64>([](const file_stats_data& fsd){ return fsd.get_cached_read_volume(); });
+external_size_type stats_data::get_cached_read_volume() const
+{
+    return fetch_sum<external_size_type>([](const file_stats_data& fsd){ return fsd.get_cached_read_volume(); });
 }
 
 //! Returns sum, min, max, avarage and median of all bytes read from cache.
 //! \return a summary of the bytes read from cache
-stats_data::measurement_summary<int64> stats_data::get_cached_read_volume_summary() const
-{
-    return measurement_summary<int64>(m_file_stats_data_list,
+stats_data::measurement_summary<external_size_type> stats_data::get_cached_read_volume_summary() const
+{
+    return measurement_summary<external_size_type>(m_file_stats_data_list,
                                [](const file_stats_data& fsd){ return fsd.get_cached_read_volume(); });
 }
 
 //! Returns number of bytes written to the cache.
 //! \return number of bytes written to the cache
-int64 stats_data::get_cached_written_volume() const
-{
-    return fetch_sum<int64>([](const file_stats_data& fsd){ return fsd.get_cached_written_volume(); });
+external_size_type stats_data::get_cached_written_volume() const
+{
+    return fetch_sum<external_size_type>([](const file_stats_data& fsd){ return fsd.get_cached_written_volume(); });
 }
 
 //! Returns sum, min, max, avarage and median of all cached written volumes
 //! \return a summary of the cached written volumes
-stats_data::measurement_summary<int64> stats_data::get_cached_written_volume_summary() const
-{
-    return measurement_summary<int64>(m_file_stats_data_list,
+stats_data::measurement_summary<external_size_type> stats_data::get_cached_written_volume_summary() const
+{
+    return measurement_summary<external_size_type>(m_file_stats_data_list,
                                [](const file_stats_data& fsd){ return fsd.get_cached_written_volume(); });
 }
 
@@ -697,9 +626,9 @@
 #endif
     o << " Time since the last reset                  : " << s.get_elapsed_time() << " s" << std::endl;
     // WARNINGS add useful warnings here
-    if(pio_speed_summary.min / pio_speed_summary.max < 0.5
-        || pread_speed_summary.min / pread_speed_summary.max < 0.5
-        || pwrite_speed_summary.min / pwrite_speed_summary.max < 0.5)
+    if(pio_speed_summary.min / pio_speed_summary.max < 0.5 ||
+       pread_speed_summary.min / pread_speed_summary.max < 0.5 ||
+       pwrite_speed_summary.min / pwrite_speed_summary.max < 0.5)
     {
         o << "Warning: Slow disk(s) detected. " << std::endl
           << " Reading: ";
@@ -721,8 +650,8 @@
         }
         o << std::endl;
     }
-    if((double)read_bytes_summary.min / read_bytes_summary.max < 0.5
-        || (double)written_bytes_summary.min / written_bytes_summary.max < 0.5)
+    if((double)read_bytes_summary.min / read_bytes_summary.max < 0.5 ||
+       (double)written_bytes_summary.min / written_bytes_summary.max < 0.5)
     {
         o << "Warning: Bad load balancing."<< std::endl
           << " Smallest read load on disk  "
