* asynchronous pipelining 
  (currently being developed in branch parallel_pipelining_integration)

* replace build system, something with '$LIBNAME-config --libs --cflags ...' would be nice

* if the stxxl disk files have been enlarged because more external memory
  was requested by the program, resize them afterwards to
  max(size_at_program_start, configured_size)
  https://sourceforge.net/forum/message.php?msg_id=4925158

* integrate unordered_map branch

* doxygen: do not link every occurrence of 'file' to stxxl::file

* allocation strategies: provide a method get_num_disks()
  and don't use stxxl::config::get_instance()->disks_number() inappropriately

* implement recursion in stable_ksort and do not assume random key
  distribution, do sampling instead
  as a start, at least abort early if the expected size of a bucket is larger
  than the memory available to sort it

* debug stable_ksort in depth, there are still some crashing cases left

* stxxl::debugmon: FIXME! broken design
  - only works properly for blocks from the mng layer, doing I/Os on manually
    allocated memory is expected to fail
  - does not take into account array allocations with metadata overhead
    (either register addresses that are recognized by delete[] or register
    block addresses that are used for I/Os - you can't have both)

* continue using the new approach for STXXL_VERBOSE:
  $(CXX) -DSTXXL_VERBOSE_FOO=STXXL_VERBOSEx

* check+fix all sorted_runs() calls to not cause write I/Os

* on disk destruction, check whether all blocks had been deallocated before,
  i.e. free_bytes == disk_size

* implement an allocator which looks at the available free space on disks
  when distributing blocks to disks, or does load-balancing depending
  on the given speed of the disks

<<<<<<< HEAD
=======
* implement new disk queuing strategy that supports NCQ,
  which is now widely available in HDDs/SSDs; 
  probably most interesting for rather small block sizes 
  (currently begin developed in branch kernelaio)

>>>>>>> b40542b9
* allow configuration of the block-managed disks using API calls, 
  not only through the configuration file.

* separate library sources and tests/benchmarks
  (e. g. to top level directories src/ and tests/)

* abstract away block manager so every container can attach to a file.

* overhead: stream::sorted_runs (which may be rather big) is copied into stream_runs_merger

* overhead: stream::sorted_runs is copy-initialized from locally created runs
<|MERGE_RESOLUTION|>--- conflicted
+++ resolved
@@ -41,14 +41,6 @@
   when distributing blocks to disks, or does load-balancing depending
   on the given speed of the disks
 
-<<<<<<< HEAD
-=======
-* implement new disk queuing strategy that supports NCQ,
-  which is now widely available in HDDs/SSDs; 
-  probably most interesting for rather small block sizes 
-  (currently begin developed in branch kernelaio)
-
->>>>>>> b40542b9
 * allow configuration of the block-managed disks using API calls, 
   not only through the configuration file.
 
