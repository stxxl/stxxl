--- conflicted
+++ resolved
@@ -129,7 +129,6 @@
 
 
 /*!
-<<<<<<< HEAD
  * \page installation_linux_gcc Installation (Linux/g++ - Stxxl from version 1.1)
  *
  * \section download Download and library compilation
@@ -138,7 +137,9 @@
  *   <A href="http://sourceforge.net/project/showfiles.php?group_id=131632&package_id=144407">SourceForge</A>.
  * - Unpack in some directory executing: \c tar \c zfxv \c stxxl-x.y.z.tgz ,
  * - Change to \c stxxl directory: \c cd \c stxxl-x.y.z ,
- * - Change \c make.settings.gnu or \c make.settings.local file according to your system configuration:
+ * - Run: \verbatim make config_gnu \endverbatim to create a template \c make.settings.local file.
+ *   Note: this will produce some warnings and abort with an error, which is intended.
+ * - Change the \c make.settings.local file according to your system configuration:
  *   - \c S<small>TXXL</small> root directory \c STXXL_ROOT variable
  *     ( \c directory_where_you_unpacked_the_tar_ball/stxxl-x.y.z )
  *   - if you want \c S<small>TXXL</small> to use <A href="http://www.boost.org">Boost</A> libraries
@@ -153,22 +154,8 @@
  *   - (optionally) set \c OPT variable to \c -O3 or other g++ optimization level you like
  *   - (optionally) set \c DEBUG variable to \c -g or other g++ debugging option
  *     if you want to produce a debug version of the Stxxl library or Stxxl examples
-=======
- * \page installation_linux_g++ Installation (Linux/g++ - Stxxl from version 0.9)
- *
- * \section download Download
- *
- * - Download the latest gzipped tarball from
- *   <A href="http://sourceforge.net/project/showfiles.php?group_id=131632&package_id=144407">SourceForge</A>.
- * - Unpack in some directory executing: \c tar \c zfxv \c stxxl.tgz ,
- * - Change to \c stxxl directory: \c cd \c stxxl ,
- * - Change \c make.settings.g++ or \c make.settings.local file according to your system configuration
- *   - \c S<small>TXXL</small> root directory \c STXXL_ROOT variable( \c directory_where_you_unpacked_the_tar_ball/stxxl )
- *   - change USE_BOOST variable to yes if you want Stxxl to use <A href="http://www.boost.org">Boost</A> libraries (you should have Boost libraries already installed)
- *   - change BOOST_INCLUDE variable according to the Boost include path (if you set USE_BOOST to 'yes')
- *   - set OPT variable to -O3 or other g++ optimization level you like (optionally)
- *   - set DEBUG variable to -g or other g++ debugging option if you want to produce debug version of the Stxxl library or Stxxl examples
->>>>>>> 2b9cee56
+ *   - for more variables to tune take a look at \c make.settings.gnu ,
+ *     they are usually overridden by settings in \c make.settings.local
  * - Run: \verbatim make library_g++ \endverbatim
  * - Run: \verbatim make tests_g++ \endverbatim (optional, if you want to compile and run some test programs)
  *
@@ -289,7 +276,6 @@
  * - Install the <a href="http://www.boost.org">Boost</a> libraries (required).
  * - Download the latest \c Stxxl zip file from
  *   <A href="http://sourceforge.net/project/showfiles.php?group_id=131632&package_id=144407">SourceForge</A>.
-<<<<<<< HEAD
  * - Unpack the zip file in some directory (e.g. \c 'c:\\' ),
  * - Change to \c stxxl directory: \c cd \c stxxl-x.y.z ,
  * - Change \c make.settings.msvc file according to your system configuration:
@@ -305,18 +291,6 @@
  *   The library file (libstxxl.lib) should appear in \c STXXL_ROOT\\lib directory
  * - In the configuration manager ('Build' drop-down menu) choose 'Library and tests'
  *   as active solution configuration. Press OK.
-=======
- * - Unpack the zip file in some directory (e.g. \c 'c:\\'),
- * - Change to \c stxxl directory: \c cd \c stxxl ,
- * - Change \c make.settings.msvc file according to your system configuration
- *   - \c S<small>TXXL</small> root directory \c STXXL_ROOT variable( \c directory_where_you_unpacked_the_tar_ball\\stxxl , e.g. \c 'c:\\stxxl')
- *   - change BOOST_ROOT variable according to the Boost root path
- *   - set OPT variable to /O2 or other VC++ optimization level you like (optionally)
- *   - set DEBUG variable to /MDd for debug version of the \c Stxxl library or to /MD for the version without debugging information in object files
- * - Open the \c stxxl.vcproj file (VS Solution Object) in Visual Studio .NET.  The file is located in the \c STXXL_ROOT directory
- * - Press F7 to build the library. The library file (libstxxl.lib) should appear in \c STXXL_ROOT\\lib directory
- * - In the configuration manager ('Build' drop-down menu) choose 'Library and tests' as active solution configuration. Press OK.
->>>>>>> 2b9cee56
  * - Press F7 to build \c stxxl test programs.
  *
  *
@@ -410,7 +384,6 @@
 
 
 /*!
-<<<<<<< HEAD
  * \page installation_solaris_gcc Installation (Solaris/g++ - Stxxl from version 1.1)
  *
  * \section download Download and library compilation
@@ -429,23 +402,6 @@
  *   - (optionally) set \c OPT variable to \c -O3 or other g++ optimization level you like
  *   - (optionally) set \c DEBUG variable to \c -g or other g++ debugging option
  *     if you want to produce a debug version of the Stxxl library or Stxxl examples
-=======
- * \page installation_sunos_g++ Installation (SunOS/g++ - Stxxl from version 0.9)
- *
- * \section download Download
- *
- * - Download the latest gzipped tarball from
- *   <A href="http://sourceforge.net/project/showfiles.php?group_id=131632&package_id=144407">SourceForge</A>.
- * - Unpack in some directory executing: \c tar \c zfxv \c stxxl.tgz ,
- * - Change to \c stxxl directory: \c cd \c stxxl ,
- * - Change \c make.settings.g++ or \c make.settings.local file according to your system configuration
- *   - \c S<small>TXXL</small> root directory \c STXXL_ROOT variable( \c directory_where_you_unpacked_the_tar_ball/stxxl )
- *   - change USE_BOOST variable to 'yes' if you want Stxxl to use <A href="http://www.boost.org">Boost</A> libraries (you should have Boost libraries already installed)
- *   - change USE_LINUX variable to 'no'
- *   - change BOOST_INCLUDE variable according to the Boost include path (if you set USE_BOOST to 'yes')
- *   - set OPT variable to -O3 or other g++ optimization level you like (optionally)
- *   - set DEBUG variable to -g or other g++ debugging option if you want to produce debug version of the Stxxl library or Stxxl examples
->>>>>>> 2b9cee56
  * - Run: \verbatim make library_g++ \endverbatim
  * - Run: \verbatim make tests_g++ \endverbatim (optional, if you want to compile and run some test programs)
  *
