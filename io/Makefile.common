TESTS			 = test_io benchmark_disks flushbuffers
TESTS_NON_MSVC		 = sd_test
TESTS_UNITTEST		 = unittest

<<<<<<< HEAD
LIB_SRC			 = \
	iostats.cpp \
	request.cpp \
	request_waiters_impl_basic.cpp \
	request_state_impl_basic.cpp \
	request_impl_basic.cpp \
	file_request_basic.cpp \
	request_queue_impl_qwqr.cpp \
	ufs_file_base.cpp \
	syscall_file.cpp \
	mmap_file.cpp \
	simdisk_file.cpp \
	wfs_file_base.cpp \
	wincall_file.cpp \
	boostfd_file.cpp \
	mem_file.cpp
=======
LIB_SRC			 = ufs_file.cpp syscall_file.cpp wincall_file.cpp wfs_file.cpp fileperblock_file.cpp iostats.cpp diskqueue.cpp mmap_file.cpp simdisk_file.cpp boostfd_file.cpp mem_file.cpp
>>>>>>> 4853f5d1
<|MERGE_RESOLUTION|>--- conflicted
+++ resolved
@@ -2,7 +2,6 @@
 TESTS_NON_MSVC		 = sd_test
 TESTS_UNITTEST		 = unittest
 
-<<<<<<< HEAD
 LIB_SRC			 = \
 	iostats.cpp \
 	request.cpp \
@@ -18,7 +17,5 @@
 	wfs_file_base.cpp \
 	wincall_file.cpp \
 	boostfd_file.cpp \
-	mem_file.cpp
-=======
-LIB_SRC			 = ufs_file.cpp syscall_file.cpp wincall_file.cpp wfs_file.cpp fileperblock_file.cpp iostats.cpp diskqueue.cpp mmap_file.cpp simdisk_file.cpp boostfd_file.cpp mem_file.cpp
->>>>>>> 4853f5d1
+        fileperblock_file.cpp \
+	mem_file.cpp