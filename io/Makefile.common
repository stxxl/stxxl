TESTS			 = test_io gen_file test_cancel benchmark_disks flushbuffers benchmark_disk_and_flash benchmark_configured_disks benchmark_random_block_access iobench_scatter_in_place
TESTS_NON_MSVC		 = sd_test
TESTS_UNITTEST		 = unittest

LIB_SRC			 = \
	iostats.cpp \
	request.cpp \
	request_waiters_impl_basic.cpp \
	request_state_impl_basic.cpp \
	request_impl_basic.cpp \
	aio_request.cpp \
	disk_queued_file.cpp \
	request_queue_impl_worker.cpp \
	request_queue_impl_qwqr.cpp \
<<<<<<< HEAD
	aio_queue.cpp \
=======
	request_queue_impl_1q.cpp \
>>>>>>> e9069676
	ufs_file_base.cpp \
	syscall_file.cpp \
	mmap_file.cpp \
	simdisk_file.cpp \
	aio_file.cpp \
	wfs_file_base.cpp \
	wincall_file.cpp \
	boostfd_file.cpp \
	fileperblock_file.cpp \
	wbtl_file.cpp \
	mem_file.cpp<|MERGE_RESOLUTION|>--- conflicted
+++ resolved
@@ -12,11 +12,8 @@
 	disk_queued_file.cpp \
 	request_queue_impl_worker.cpp \
 	request_queue_impl_qwqr.cpp \
-<<<<<<< HEAD
+	request_queue_impl_1q.cpp \
 	aio_queue.cpp \
-=======
-	request_queue_impl_1q.cpp \
->>>>>>> e9069676
 	ufs_file_base.cpp \
 	syscall_file.cpp \
 	mmap_file.cpp \
