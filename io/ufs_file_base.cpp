--- conflicted
+++ resolved
@@ -33,11 +33,7 @@
 ufs_file_base::ufs_file_base(
     const std::string & filename,
     int mode,
-<<<<<<< HEAD
-    int disk) : file_request_basic(disk), file_des(-1), mode_(mode), filename(filename)
-=======
-    int disk) : disk_queued_file(disk), file_des(-1), mode_(mode)
->>>>>>> 1a672ece
+    int disk) : disk_queued_file(disk), file_des(-1), mode_(mode), filename(filename)
 {
     int flags = 0;
 
