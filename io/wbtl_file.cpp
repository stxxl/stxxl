--- conflicted
+++ resolved
@@ -36,13 +36,8 @@
     size_type write_buffer_size,
     int write_buffers,
     int disk) :
-<<<<<<< HEAD
-    file_request_basic(disk), storage(backend_file), sz(0), write_block_size(write_buffer_size),
+    disk_queued_file(disk), storage(backend_file), sz(0), write_block_size(write_buffer_size),
     free_bytes(0), curbuf(1), curpos(write_block_size)
-=======
-        disk_queued_file(disk), storage(backend_file), sz(0), write_block_size(write_buffer_size),
-        free_bytes(0), curbuf(1), curpos(write_block_size)
->>>>>>> 1a672ece
 {
     assert(write_buffers == 2); // currently hardcoded
     write_buffer[0] = static_cast<char *>(stxxl::aligned_alloc<BLOCK_ALIGN>(write_block_size));
