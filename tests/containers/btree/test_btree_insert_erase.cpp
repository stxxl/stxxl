/***************************************************************************
 *  tests/containers/btree/test_btree_insert_erase.cpp
 *
 *  Part of the STXXL. See http://stxxl.org
 *
 *  Copyright (C) 2006 Roman Dementiev <dementiev@ira.uka.de>
 *  Copyright (C) 2018 Manuel Penschuck <stxxl@manuel.jetzt>
 *
 *  Distributed under the Boost Software License, Version 1.0.
 *  (See accompanying file LICENSE_1_0.txt or copy at
 *  http://www.boost.org/LICENSE_1_0.txt)
 **************************************************************************/

#include "test_btree_common.h"

int main(int argc, char* argv[])
{
    size_t nins;
    {
        die_with_message_if(argc < 2, "Usage: " << argv[0] << " #log_ins");
        const auto log_nins = foxxll::atoi64(argv[1]);
        die_with_message_if(log_nins > 31, "This test can't do more than 2^31 operations, you requested 2^" << log_nins);
        nins = 1ULL << log_nins;
    }

    // prepare random unique keys
    stxxl::vector<key_type> values(nins);
    {
        random_fill_vector(values);

        LOG1 << "Sorting the random values";
        stxxl::sort(values.begin(), values.end(), comp_type(), 128 * 1024 * 1024);

        LOG1 << "Deleting duplicate values";
        {
            auto new_end = std::unique(values.begin(), values.end());
            values.resize(std::distance(values.begin(), new_end));
        }

        LOG1 << "Randomly permute input values";
        stxxl::random_shuffle(values.begin(), values.end(), 128 * 1024 * 1024);
    }

    btree_type BTree(1024 * 128, 1024 * 128);
    {
        LOG1 << "Inserting " << values.size() << " random values into btree";
        for (auto it = values.cbegin(); it != values.cend(); ++it)
            BTree.insert({ *it, static_cast<payload_type>(*it + 1) });
        LOG1 << "Number of elements in btree: " << BTree.size();
    }

<<<<<<< HEAD
    const size_t nins = 1ULL << log_nins;

    stxxl::ran32State = static_cast<unsigned int>(time(nullptr));

    stxxl::vector<int> Values(nins);
    LOG1 << "Generating " << nins << " random values";
    stxxl::generate(Values.begin(), Values.end(), rnd_gen(), 4);

    LOG1 << "Sorting the random values";
    stxxl::sort(Values.begin(), Values.end(), comp_type(), 128 * 1024 * 1024);

    LOG1 << "Deleting unique values";
    stxxl::vector<int>::iterator NewEnd = std::unique(Values.begin(), Values.end());
    Values.resize(NewEnd - Values.begin());

    LOG1 << "Randomly permute input values";
    stxxl::random_shuffle(Values.begin(), Values.end(), 128 * 1024 * 1024);

    stxxl::vector<int>::const_iterator it = Values.begin();
    LOG1 << "Inserting " << Values.size() << " random values into btree";
    for ( ; it != Values.end(); ++it)
        BTree.insert(std::pair<int, double>(*it, double(*it) + 1.0));

    LOG1 << "Number of elements in btree: " << BTree.size();

    LOG1 << "Searching " << Values.size() << " existing elements and erasing them";
    stxxl::vector<int>::const_iterator vIt = Values.begin();

    for ( ; vIt != Values.end(); ++vIt)
=======
>>>>>>> 860b8301
    {
        LOG1 << "Searching " << values.size() << " existing elements and erasing them";
        for (auto it = values.cbegin(); it != values.cend(); ++it) {
            auto bIt = BTree.find(*it);

            die_unless(bIt != BTree.end());
            // erasing non-existent element
            die_unless(BTree.erase((*it) + 1) == 0);
            // erasing existing element
            die_unless(BTree.erase(*it) == 1);
            // checking it is not there
            die_unless(BTree.find(*it) == BTree.end());
            // trying to erase it again
            die_unless(BTree.erase(*it) == 0);
        }
    }

    die_unless(BTree.empty());

    LOG1 << "Test passed.";

    return 0;
}<|MERGE_RESOLUTION|>--- conflicted
+++ resolved
@@ -49,38 +49,6 @@
         LOG1 << "Number of elements in btree: " << BTree.size();
     }
 
-<<<<<<< HEAD
-    const size_t nins = 1ULL << log_nins;
-
-    stxxl::ran32State = static_cast<unsigned int>(time(nullptr));
-
-    stxxl::vector<int> Values(nins);
-    LOG1 << "Generating " << nins << " random values";
-    stxxl::generate(Values.begin(), Values.end(), rnd_gen(), 4);
-
-    LOG1 << "Sorting the random values";
-    stxxl::sort(Values.begin(), Values.end(), comp_type(), 128 * 1024 * 1024);
-
-    LOG1 << "Deleting unique values";
-    stxxl::vector<int>::iterator NewEnd = std::unique(Values.begin(), Values.end());
-    Values.resize(NewEnd - Values.begin());
-
-    LOG1 << "Randomly permute input values";
-    stxxl::random_shuffle(Values.begin(), Values.end(), 128 * 1024 * 1024);
-
-    stxxl::vector<int>::const_iterator it = Values.begin();
-    LOG1 << "Inserting " << Values.size() << " random values into btree";
-    for ( ; it != Values.end(); ++it)
-        BTree.insert(std::pair<int, double>(*it, double(*it) + 1.0));
-
-    LOG1 << "Number of elements in btree: " << BTree.size();
-
-    LOG1 << "Searching " << Values.size() << " existing elements and erasing them";
-    stxxl::vector<int>::const_iterator vIt = Values.begin();
-
-    for ( ; vIt != Values.end(); ++vIt)
-=======
->>>>>>> 860b8301
     {
         LOG1 << "Searching " << values.size() << " existing elements and erasing them";
         for (auto it = values.cbegin(); it != values.cend(); ++it) {
