/***************************************************************************
 *  tests/containers/test_map.cpp
 *
 *  Part of the STXXL. See http://stxxl.org
 *
 *  Copyright (C) 2005, 2006 Roman Dementiev <dementiev@ira.uka.de>
 *  Copyright (C) 2009 Andreas Beckmann <beckmann@cs.uni-frankfurt.de>
 *
 *  Distributed under the Boost Software License, Version 1.0.
 *  (See accompanying file LICENSE_1_0.txt or copy at
 *  http://www.boost.org/LICENSE_1_0.txt)
 **************************************************************************/

#include <algorithm>
#include <cmath>
#include <random>

#include <tlx/die.hpp>
#include <tlx/logger.hpp>

#include <stxxl/bits/common/comparator.h>
#include <stxxl/map>

using key_type = unsigned int;
using data_type = unsigned int;
using cmp = stxxl::comparator<key_type>;

#define BLOCK_SIZE (32 * 1024)
#define CACHE_SIZE (2 * 1024 * 1024 / BLOCK_SIZE)

#define CACHE_ELEMENTS (BLOCK_SIZE * CACHE_SIZE / (sizeof(key_type) + sizeof(data_type)))

using map_type = stxxl::map<key_type, data_type, cmp, BLOCK_SIZE, BLOCK_SIZE>;

// forced instantiation
template class stxxl::map<key_type, data_type, cmp, BLOCK_SIZE, BLOCK_SIZE>;

int main(int argc, char** argv)
{
    foxxll::stats_data stats_begin(*foxxll::stats::get_instance());
    foxxll::stats_data stats_elapsed;
    LOG1 << stats_begin;

    LOG1 << "Block size " << BLOCK_SIZE / 1024 << " KiB";
    LOG1 << "Cache size " << (CACHE_SIZE * BLOCK_SIZE) / 1024 << " KiB";
    int max_mult = (argc > 1) ? atoi(argv[1]) : 256;
    for (int mult = 1; mult < max_mult; mult *= 2)
    {
        stats_begin = *foxxll::stats::get_instance();
        const size_t el = mult * (CACHE_ELEMENTS / 8);
        LOG1 << "Elements to insert " << el << " volume =" <<
        (el * (sizeof(key_type) + sizeof(data_type))) / 1024 << " KiB";

        // allocate map and insert elements

        map_type* DMap = new map_type(CACHE_SIZE * BLOCK_SIZE / 2, CACHE_SIZE * BLOCK_SIZE / 2);
        map_type& Map = *DMap;

        for (unsigned i = 0; i < el; ++i)
        {
            Map[i] = i + 1;
        }
        die_unless(Map.size() == el);
        stats_elapsed = foxxll::stats_data(*foxxll::stats::get_instance()) - stats_begin;
        double writes = double(stats_elapsed.get_write_count()) / double(el);
        double logel = log(double(el)) / log(double(BLOCK_SIZE));
        LOG1 << "Logs: writes " << writes << " logel " << logel << " writes/logel " << (writes / logel);
        LOG1 << stats_elapsed;

        // search for keys

        stats_begin = *foxxll::stats::get_instance();
        LOG1 << "Doing search";
        size_t queries = el / 16;
        const map_type& ConstMap = Map;

        std::mt19937_64 randgen;
        std::uniform_int_distribution<key_type> distr(0, el - 1);
        for (unsigned i = 0; i < queries; ++i)
        {
<<<<<<< HEAD
            key_type key = static_cast<key_type>(myrandom() % el);
=======
            const key_type key = distr(randgen);

>>>>>>> 860b8301
            map_type::const_iterator result = ConstMap.find(key);
            die_unless((*result).second == key + 1);
            die_unless(result->second == key + 1);
        }
        stats_elapsed = foxxll::stats_data(*foxxll::stats::get_instance()) - stats_begin;
        double reads = double(stats_elapsed.get_read_count()) / logel;
        double readsperq = double(stats_elapsed.get_read_count()) / static_cast<double>(queries);
        LOG1 << "reads/logel " << reads << " readsperq " << readsperq;
        LOG1 << stats_elapsed;

        delete DMap;
    }

    return 0;
}<|MERGE_RESOLUTION|>--- conflicted
+++ resolved
@@ -78,12 +78,8 @@
         std::uniform_int_distribution<key_type> distr(0, el - 1);
         for (unsigned i = 0; i < queries; ++i)
         {
-<<<<<<< HEAD
-            key_type key = static_cast<key_type>(myrandom() % el);
-=======
             const key_type key = distr(randgen);
 
->>>>>>> 860b8301
             map_type::const_iterator result = ConstMap.find(key);
             die_unless((*result).second == key + 1);
             die_unless(result->second == key + 1);
