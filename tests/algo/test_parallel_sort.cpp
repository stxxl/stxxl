--- conflicted
+++ resolved
@@ -125,15 +125,9 @@
 #if STXXL_PARALLEL_MULTIWAY_MERGE
     LOG1 << "STXXL_PARALLEL_MULTIWAY_MERGE";
 #endif
-<<<<<<< HEAD
-    auto megabytes_to_process = static_cast<unsigned int>(strtoul(argv[1], nullptr, 0));
-    auto p = static_cast<int>(strtol(argv[2], nullptr, 0));
-    auto memory_to_use = static_cast<size_t>(strtol(argv[3], nullptr, 0) * megabyte);
-=======
     size_t megabytes_to_process = atoll(argv[1]);
     int p = atoi(argv[2]);
-    size_t memory_to_use = (size_t)(atoi(argv[3]) * megabyte);
->>>>>>> 860b8301
+    size_t memory_to_use = static_cast<size_t>(atoi(argv[3]) * megabyte);
     run_size = memory_to_use;
     buffer_size = memory_to_use / 16;
 #ifdef STXXL_PARALLEL_MODE
