--- conflicted
+++ resolved
@@ -8,13 +8,9 @@
 ENABLE_TPIE			?= no
 
 TESTS-yes			+= $(TESTS_NON_MSVC)
-<<<<<<< HEAD
-TESTS-yes			+= $(TESTS_BTREE:%=btree/%)
-TESTS-yes			+= $(TESTS_HASH_MAP:%=hash_map/%)
-=======
 TESTS-$(ENABLE_BTREE)		+= $(TESTS_MAP)
 TESTS-$(ENABLE_BTREE)		+= $(TESTS_BTREE:%=btree/%)
->>>>>>> 18de8ad0
+TESTS-yes			+= $(TESTS_HASH_MAP:%=hash_map/%)
 TESTS-$(ENABLE_BDB)$(ENABLE_TPIE)	+= $(TESTS_BDB)
 ifneq ($(strip $(USE_BOOST)),yes)
 TESTS-$(ENABLE_LEDASM)		+= $(TESTS_LEDASM)
