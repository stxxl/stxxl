--- conflicted
+++ resolved
@@ -148,21 +148,13 @@
             }
             else if (std::get<1>(prev_triple) == std::get<1>(this_triple))
             {
-<<<<<<< HEAD
-                if (this_triple.third == static_cast<offset_type>(totalSize)) {
-=======
-                if (std::get<2>(this_triple) == (offset_type)totalSize) {
->>>>>>> 0fb3ea17
+                if (std::get<2>(this_triple) == static_cast<offset_type>(totalSize)) {
                     // last suffix of string must be first among those with same
                     // first character
                     std::cout << "Error: suffix array position " << counter << " ordered incorrectly." << std::endl;
                     return false;
                 }
-<<<<<<< HEAD
-                if (prev_triple.third != static_cast<offset_type>(totalSize) && prev_triple.third > this_triple.third) {
-=======
-                if (std::get<2>(prev_triple) != (offset_type)totalSize && std::get<2>(prev_triple) > std::get<2>(this_triple)) {
->>>>>>> 0fb3ea17
+                if (std::get<2>(prev_triple) != static_cast<offset_type>(totalSize) && std::get<2>(prev_triple) > std::get<2>(this_triple)) {
                     // positions SA[i] and SA[i-1] has same first character but
                     // their suffixes are ordered incorrectly: the suffix
                     // position of SA[i] is given by ISA[SA[i]]
