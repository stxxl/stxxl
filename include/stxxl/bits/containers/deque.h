--- conflicted
+++ resolved
@@ -444,16 +444,12 @@
     }
 
 public:
-<<<<<<< HEAD
+    //! \name Constructors/Destructors
+    //! \{
+
     deque()
         : m_vector((STXXL_DEFAULT_BLOCK_SIZE(T)) / sizeof(value_type)),
           m_begin(0), m_end(0), m_size(0)
-=======
-
-    /** @name Constructors/Destructors */
-    ///@{
-    deque() : Vector((STXXL_DEFAULT_BLOCK_SIZE(T)) / sizeof(T)), begin_o(0), end_o(0), size_(0)
->>>>>>> 88aed5e8
     { }
 
     deque(size_type n)
@@ -463,10 +459,12 @@
 
     ~deque()      // empty so far
     { }
-    ///@}
-
-    /** @name Iterators */
-    ///@{
+
+    //! \}
+
+    //! \name Iterators
+    //! \{
+
     iterator begin()
     {
         return iterator(this, m_begin);
@@ -491,6 +489,7 @@
     {
         return end();
     }
+
     reverse_iterator rbegin()
     {
         return reverse_iterator(end());
@@ -515,10 +514,12 @@
     {
         return const_reverse_iterator(begin());
     }
-    ///@}
-
-    /** @name Capacity */
-    ///{@
+
+    //! \}
+
+    //! \name Capacity
+    //! \{
+
     size_type size() const
     {
         return m_size;
@@ -533,10 +534,12 @@
     {
         return m_size == 0;
     }
-    ///@}
-
-    /** @name Operators */
-    ///{
+
+    //! \}
+
+    //! \name Operators
+    //!{
+
     reference operator [] (size_type n)
     {
         assert(n < size());
@@ -572,15 +575,13 @@
         assert(!empty());
         return m_vector[(m_end + m_vector.size() - 1) % m_vector.size()];
     }
-    ///@}
-
-<<<<<<< HEAD
+
+    //! \}
+
+    //! \name Modifiers
+    //! \{
+
     void push_front(const value_type& el)
-=======
-    /** @name Modifiers */
-    ///@{
-    void push_front(const T & el)
->>>>>>> 88aed5e8
     {
         if ((m_begin + m_vector.size() - 1) % m_vector.size() == m_end)
         {
@@ -618,15 +619,13 @@
         m_end = (m_end + m_vector.size() - 1) % m_vector.size();
         --m_size;
     }
-    ///@}
-
-<<<<<<< HEAD
+
+    //! \}
+
+    //! \name Modifiers
+    //! \{
+
     void swap(deque& obj)
-=======
-    /** @name Modifiers */
-    ///@{
-    void swap(deque & obj)
->>>>>>> 88aed5e8
     {
         std::swap(m_vector, obj.m_vector);
         std::swap(m_begin, obj.m_begin);
@@ -642,10 +641,12 @@
         m_end = 0;
         m_size = 0;
     }
-    ///@}
-
-    /** @name Capacity */
-    ///@{
+
+    //! \}
+
+    //! \name Capacity
+    //! \{
+
     void resize(size_type n)
     {
         if (n < size())
@@ -674,8 +675,9 @@
             m_size = n;
         }
     }
+
+    //! \}
 };
-///@}
 
 template <class ValueType, class VectorType>
 bool operator == (const deque<ValueType, VectorType>& a, const deque<ValueType, VectorType>& b)
