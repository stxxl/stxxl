--- conflicted
+++ resolved
@@ -237,15 +237,9 @@
 class swappable_block_matrix : public tlx::reference_counter
 {
 public:
-<<<<<<< HEAD
-    using size_type =  int_type ;
-    using elem_size_type =  int_type ;
-    using block_scheduler_type =  foxxll::block_scheduler<matrix_swappable_block<ValueType, BlockSideLength> > ;
-=======
     using size_type =  size_t ;
     using elem_size_type =  size_t ;
-    using block_scheduler_type =  block_scheduler<matrix_swappable_block<ValueType, BlockSideLength> > ;
->>>>>>> 3f8cdd80
+    using block_scheduler_type =  foxxll::block_scheduler<matrix_swappable_block<ValueType, BlockSideLength> > ;
     using swappable_block_identifier_type =  typename block_scheduler_type::swappable_block_identifier_type ;
     using blocks_type =  std::vector<swappable_block_identifier_type> ;
     using Ops =  matrix_local::matrix_operations<ValueType, BlockSideLength> ;
