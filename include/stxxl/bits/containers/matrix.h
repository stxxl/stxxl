/***************************************************************************
 *  include/stxxl/bits/containers/matrix.h
 *
 *  Part of the STXXL. See http://stxxl.sourceforge.net
 *
 *  Copyright (C) 2010-2011 Raoul Steffen <R-Steffen@gmx.de>
 *
 *  Distributed under the Boost Software License, Version 1.0.
 *  (See accompanying file LICENSE_1_0.txt or copy at
 *  http://www.boost.org/LICENSE_1_0.txt)
 **************************************************************************/

#ifndef STXXL_CONTAINERS_MATRIX_HEADER
#define STXXL_CONTAINERS_MATRIX_HEADER

#include <stxxl/bits/containers/vector.h>
#include <stxxl/bits/common/counting_ptr.h>
#include <stxxl/bits/mng/block_scheduler.h>
#include <stxxl/bits/containers/matrix_arithmetic.h>

STXXL_BEGIN_NAMESPACE

//! \defgroup matrix matrix
//! Efficient external memory matrix operations
//! \ingroup stlcont
//! \{

/* index-variable naming convention:
 * [MODIFIER_][UNIT_]DIMENSION[_in_[MODIFIER_]ENVIRONMENT]
 *
 * e.g.:
 * block_row = number of row measured in rows consisting of blocks
 * element_row_in_block = number of row measured in rows consisting of elements in the (row of) block(s)
 *
 * size-variable naming convention:
 * [MODIFIER_][ENVIRONMENT_]DIMENSION[_in_UNITs]
 *
 * e.g.
 * height_in_blocks
 */

// forward declaration
template <typename ValueType, unsigned BlockSideLength>
class matrix;

//! external column-vector container for matrix multiplication
//! \tparam ValueType type of contained objects (POD with no references to internal memory)
template <typename ValueType>
class column_vector : public vector<ValueType>
{
public:
    typedef vector<ValueType> vector_type;
    typedef typename vector_type::size_type size_type;

    using vector_type::size;

    //! \param n number of elements
    column_vector(size_type n = 0)
        : vector_type(n) { }

    column_vector operator + (const column_vector& right) const
    {
        assert(size() == right.size());
        column_vector res(size());
        for (size_type i = 0; i < size(); ++i)
            res[i] = (*this)[i] + right[i];
        return res;
    }

    column_vector operator - (const column_vector& right) const
    {
        assert(size() == right.size());
        column_vector res(size());
        for (size_type i = 0; i < size(); ++i)
            res[i] = (*this)[i] - right[i];
        return res;
    }

    column_vector operator * (const ValueType scalar) const
    {
        column_vector res(size());
        for (size_type i = 0; i < size(); ++i)
            res[i] = (*this)[i] * scalar;
        return res;
    }

    column_vector& operator += (const column_vector& right)
    {
        assert(size() == right.size());
        for (size_type i = 0; i < size(); ++i)
            (*this)[i] += right[i];
        return *this;
    }

    column_vector& operator -= (const column_vector& right)
    {
        assert(size() == right.size());
        for (size_type i = 0; i < size(); ++i)
            (*this)[i] -= right[i];
        return *this;
    }

    column_vector& operator *= (const ValueType scalar)
    {
        for (size_type i = 0; i < size(); ++i)
            (*this)[i] *= scalar;
        return *this;
    }

    void set_zero()
    {
        for (typename vector_type::iterator it = vector_type::begin(); it != vector_type::end(); ++it)
            *it = 0;
    }
};

//! external row-vector container for matrix multiplication
//! \tparam ValueType type of contained objects (POD with no references to internal memory)
template <typename ValueType>
class row_vector : public vector<ValueType>
{
public:
    typedef vector<ValueType> vector_type;
    typedef typename vector_type::size_type size_type;

    using vector_type::size;

    //! \param n number of elements
    row_vector(size_type n = 0)
        : vector_type(n) { }

    row_vector operator + (const row_vector& right) const
    {
        assert(size() == right.size());
        row_vector res(size());
        for (size_type i = 0; i < size(); ++i)
            res[i] = (*this)[i] + right[i];
        return res;
    }

    row_vector operator - (const row_vector& right) const
    {
        assert(size() == right.size());
        row_vector res(size());
        for (size_type i = 0; i < size(); ++i)
            res[i] = (*this)[i] - right[i];
        return res;
    }

    row_vector operator * (const ValueType scalar) const
    {
        row_vector res(size());
        for (size_type i = 0; i < size(); ++i)
            res[i] = (*this)[i] * scalar;
        return res;
    }

    template <unsigned BlockSideLength>
    row_vector operator * (const matrix<ValueType, BlockSideLength>& right) const
    { return right.multiply_from_left(*this); }

    ValueType operator * (const column_vector<ValueType>& right) const
    {
        ValueType res = 0;
        for (size_type i = 0; i < size(); ++i)
            res += (*this)[i] * right[i];
        return res;
    }

    row_vector& operator += (const row_vector& right)
    {
        assert(size() == right.size());
        for (size_type i = 0; i < size(); ++i)
            (*this)[i] += right[i];
        return *this;
    }

    row_vector& operator -= (const row_vector& right)
    {
        assert(size() == right.size());
        for (size_type i = 0; i < size(); ++i)
            (*this)[i] -= right[i];
        return *this;
    }

    row_vector& operator *= (const ValueType scalar)
    {
        for (size_type i = 0; i < size(); ++i)
            (*this)[i] *= scalar;
        return *this;
    }

    void set_zero()
    {
        for (typename vector_type::iterator it = vector_type::begin(); it != vector_type::end(); ++it)
            *it = 0;
    }
};

//! Specialized swappable_block that interprets uninitialized as containing zeros.
//! \tparam ValueType type of contained objects (POD with no references to internal memory)
//! \tparam BlockSideLength side length of a matrix block
//!
//! When initializing, all values are set to zero.
template <typename ValueType, unsigned BlockSideLength>
class matrix_swappable_block : public swappable_block<ValueType, BlockSideLength* BlockSideLength>
{
public:
    typedef typename swappable_block<ValueType, BlockSideLength* BlockSideLength>::internal_block_type internal_block_type;

    using swappable_block<ValueType, BlockSideLength* BlockSideLength>::get_internal_block;

    void fill_default()
    {
        // get_internal_block checks acquired
        internal_block_type& data = get_internal_block();
        #if STXXL_PARALLEL
        #pragma omp parallel for
        #endif
        for (int_type row = 0; row < int_type(BlockSideLength); ++row)
            for (int_type col = 0; col < int_type(BlockSideLength); ++col)
                data[row * BlockSideLength + col] = 0;
    }
};

//! External container for a (sub)matrix. Not intended for direct use.
//! \tparam ValueType type of contained objects (POD with no references to internal memory)
//! \tparam BlockSideLength side length of a matrix block
//!
//! Stores blocks only, so all measures (height, width, row, col) are in blocks.
template <typename ValueType, unsigned BlockSideLength>
class swappable_block_matrix : public atomic_counted_object
{
public:
    typedef int_type size_type;
    typedef int_type elem_size_type;
    typedef block_scheduler<matrix_swappable_block<ValueType, BlockSideLength> > block_scheduler_type;
    typedef typename block_scheduler_type::swappable_block_identifier_type swappable_block_identifier_type;
    typedef std::vector<swappable_block_identifier_type> blocks_type;
    typedef matrix_local::matrix_operations<ValueType, BlockSideLength> Ops;

    block_scheduler_type& bs;

private:
    // assigning is not allowed
    swappable_block_matrix& operator = (const swappable_block_matrix& other);

protected:
    //! height of the matrix in blocks
    size_type height,
    //! width of the matrix in blocks
        width,
    //! height copied from supermatrix in blocks
        height_from_supermatrix,
    //! width copied from supermatrix in blocks
        width_from_supermatrix;
    //! the matrice's blocks in row-major
    blocks_type blocks;
    //! if the elements in each block are in col-major instead of row-major
    bool elements_in_blocks_transposed;

    //! get identifier of the block at (row, col)
    swappable_block_identifier_type & bl(const size_type row, const size_type col)
    { return blocks[row * width + col]; }

public:
    //! Create an empty swappable_block_matrix of given dimensions.
    swappable_block_matrix(block_scheduler_type& bs, const size_type height_in_blocks, const size_type width_in_blocks, const bool transposed = false)
        : bs(bs),
          height(height_in_blocks),
          width(width_in_blocks),
          height_from_supermatrix(0),
          width_from_supermatrix(0),
          blocks(height * width),
          elements_in_blocks_transposed(transposed)
    {
        for (size_type row = 0; row < height; ++row)
            for (size_type col = 0; col < width; ++col)
                bl(row, col) = bs.allocate_swappable_block();
    }

    //! Create swappable_block_matrix of given dimensions that
    //! represents the submatrix of supermatrix starting at (from_row_in_blocks, from_col_in_blocks).
    //!
    //! If supermatrix is not large enough, the submatrix is padded with empty blocks.
    //! The supermatrix must not be destructed or transposed before the submatrix is destructed.
    swappable_block_matrix(const swappable_block_matrix& supermatrix,
                           const size_type height_in_blocks, const size_type width_in_blocks,
                           const size_type from_row_in_blocks, const size_type from_col_in_blocks)
        : bs(supermatrix.bs),
          height(height_in_blocks),
          width(width_in_blocks),
          height_from_supermatrix(std::min(supermatrix.height - from_row_in_blocks, height)),
          width_from_supermatrix(std::min(supermatrix.width - from_col_in_blocks, width)),
          blocks(height * width),
          elements_in_blocks_transposed(supermatrix.elements_in_blocks_transposed)
    {
        for (size_type row = 0; row < height_from_supermatrix; ++row)
        {
            for (size_type col = 0; col < width_from_supermatrix; ++col)
                bl(row, col) = supermatrix.block(row + from_row_in_blocks, col + from_col_in_blocks);
            for (size_type col = width_from_supermatrix; col < width; ++col)
                bl(row, col) = bs.allocate_swappable_block();
        }
        for (size_type row = height_from_supermatrix; row < height; ++row)
            for (size_type col = 0; col < width; ++col)
                bl(row, col) = bs.allocate_swappable_block();
    }

    //! Create swappable_block_matrix that represents the combination matrix ul ur dl dr.
    //!
    //! The submatrices are assumed to be of fitting dimensions and equal transposition.
    //! The submatrices must not be destructed or transposed before the matrix is destructed.
    swappable_block_matrix(const swappable_block_matrix& ul, const swappable_block_matrix& ur,
                           const swappable_block_matrix& dl, const swappable_block_matrix& dr)
        : bs(ul.bs),
          height(ul.height + dl.height),
          width(ul.width + ur.width),
          height_from_supermatrix(height),
          width_from_supermatrix(width),
          blocks(height * width),
          elements_in_blocks_transposed(ul.elements_in_blocks_transposed)
    {
        for (size_type row = 0; row < ul.height; ++row)
        {
            for (size_type col = 0; col < ul.width; ++col)
                bl(row, col) = ul.block(row, col);
            for (size_type col = ul.width; col < width; ++col)
                bl(row, col) = ur.block(row, col - ul.width);
        }
        for (size_type row = ul.height; row < height; ++row)
        {
            for (size_type col = 0; col < ul.width; ++col)
                bl(row, col) = dl.block(row - ul.height, col);
            for (size_type col = ul.width; col < width; ++col)
                bl(row, col) = dr.block(row - ul.height, col - ul.width);
        }
    }

    swappable_block_matrix(const swappable_block_matrix& other)
        : atomic_counted_object(other),
          bs(other.bs),
          height(other.height),
          width(other.width),
          height_from_supermatrix(0),
          width_from_supermatrix(0),
          blocks(height * width),
          elements_in_blocks_transposed(false)
    {
        for (size_type row = 0; row < height; ++row)
            for (size_type col = 0; col < width; ++col)
                bl(row, col) = bs.allocate_swappable_block();
        // 0 + other is copying
        Ops::element_op(*this, other, typename Ops::addition());
    }

    ~swappable_block_matrix()
    {
        for (size_type row = 0; row < height_from_supermatrix; ++row)
        {
            for (size_type col = width_from_supermatrix; col < width; ++col)
                bs.free_swappable_block(bl(row, col));
        }
        for (size_type row = height_from_supermatrix; row < height; ++row)
            for (size_type col = 0; col < width; ++col)
                bs.free_swappable_block(bl(row, col));
    }

    static size_type block_index_from_elem(elem_size_type index)
    { return index / BlockSideLength; }

    static int_type elem_index_in_block_from_elem(elem_size_type index)
    { return index % BlockSideLength; }

    // regards transposed
    int_type elem_index_in_block_from_elem(elem_size_type row, elem_size_type col) const
    {
        return (is_transposed())
               ? row % BlockSideLength + col % BlockSideLength * BlockSideLength
               : row % BlockSideLength * BlockSideLength + col % BlockSideLength;
    }

    //! get identifier of the block at (row, col)
    const swappable_block_identifier_type & block(const size_type row, const size_type col) const
    { return blocks[row * width + col]; }

    //! get identifier of the block at (row, col)
    const swappable_block_identifier_type& operator () (const size_type row, const size_type col) const
    { return block(row, col); }

    const size_type & get_height() const
    { return height; }

    const size_type & get_width() const
    { return width; }

    //! if the elements inside the blocks are in transposed order i.e. column-major
    const bool & is_transposed() const
    { return elements_in_blocks_transposed; }

    void transpose()
    {
        // transpose matrix of blocks
        blocks_type bn(blocks.size());
        for (size_type row = 0; row < height; ++row)
            for (size_type col = 0; col < width; ++col)
                bn[col * height + row] = bl(row, col);
        bn.swap(blocks);
        // swap dimensions
        std::swap(height, width);
        std::swap(height_from_supermatrix, width_from_supermatrix);
        elements_in_blocks_transposed = ! elements_in_blocks_transposed;
    }

    void set_zero()
    {
        for (typename blocks_type::iterator it = blocks.begin(); it != blocks.end(); ++it)
            bs.deinitialize(*it);
    }
};

//! general iterator type that points to single elements inside a matrix
//! \tparam ValueType type of contained objects (POD with no references to internal memory)
//! \tparam BlockSideLength side length of a matrix block
template <typename ValueType, unsigned BlockSideLength>
class matrix_iterator
{
protected:
    typedef matrix<ValueType, BlockSideLength> matrix_type;
    typedef typename matrix_type::swappable_block_matrix_type swappable_block_matrix_type;
    typedef typename matrix_type::block_scheduler_type block_scheduler_type;
    typedef typename block_scheduler_type::internal_block_type internal_block_type;
    typedef typename matrix_type::elem_size_type elem_size_type;
    typedef typename matrix_type::block_size_type block_size_type;

    template <typename VT, unsigned BSL>
    friend class matrix;

    template <typename VT, unsigned BSL>
    friend class const_matrix_iterator;

    matrix_type* m;
    elem_size_type current_row,          // \ both indices == -1 <=> empty iterator
        current_col;                     // /
    block_size_type current_block_row,
        current_block_col;
    internal_block_type* current_iblock; // NULL if block is not acquired

    void acquire_current_iblock()
    {
        if (! current_iblock)
            current_iblock = &m->data->bs.acquire(m->data->block(current_block_row, current_block_col));
    }

    void release_current_iblock()
    {
        if (current_iblock)
        {
            m->data->bs.release(m->data->block(current_block_row, current_block_col), true);
            current_iblock = 0;
        }
    }

    //! create iterator pointing to given row and col
    matrix_iterator(matrix_type& matrix, const elem_size_type start_row, const elem_size_type start_col)
        : m(&matrix),
          current_row(start_row),
          current_col(start_col),
          current_block_row(m->data->block_index_from_elem(start_row)),
          current_block_col(m->data->block_index_from_elem(start_col)),
          current_iblock(0) { }

    //! create empty iterator
    matrix_iterator(matrix_type& matrix)
        : m(&matrix),
          current_row(-1), // empty iterator
          current_col(-1),
          current_block_row(-1),
          current_block_col(-1),
          current_iblock(0) { }

    void set_empty()
    {
        release_current_iblock();
        current_row = -1;
        current_col = -1;
        current_block_row = -1;
        current_block_col = -1;
    }

public:
    matrix_iterator(const matrix_iterator& other)
        : m(other.m),
          current_row(other.current_row),
          current_col(other.current_col),
          current_block_row(other.current_block_row),
          current_block_col(other.current_block_col),
          current_iblock(0)
    {
        if (other.current_iblock)
            acquire_current_iblock();
    }

    matrix_iterator& operator = (const matrix_iterator& other)
    {
        set_pos(other.current_row, other.current_col);
        m = other.m;
        if (other.current_iblock)
            acquire_current_iblock();
        return *this;
    }

    ~matrix_iterator()
    { release_current_iblock(); }

    void set_row(const elem_size_type new_row)
    {
        const block_size_type new_block_row = m->data->block_index_from_elem(new_row);
        if (new_block_row != current_block_row)
        {
            release_current_iblock();
            current_block_row = new_block_row;
        }
        current_row = new_row;
    }

    void set_col(const elem_size_type new_col)
    {
        const block_size_type new_block_col = m->data->block_index_from_elem(new_col);
        if (new_block_col != current_block_col)
        {
            release_current_iblock();
            current_block_col = new_block_col;
        }
        current_col = new_col;
    }

    void set_pos(const elem_size_type new_row, const elem_size_type new_col)
    {
        const block_size_type new_block_row = m->data->block_index_from_elem(new_row),
            new_block_col = m->data->block_index_from_elem(new_col);
        if (new_block_col != current_block_col || new_block_row != current_block_row)
        {
            release_current_iblock();
            current_block_row = new_block_row;
            current_block_col = new_block_col;
        }
        current_row = new_row;
        current_col = new_col;
    }

    void set_pos(const std::pair<elem_size_type, elem_size_type> new_pos)
    { set_pos(new_pos.first, new_pos.second); }

    const elem_size_type & get_row() const
    { return current_row; }

    const elem_size_type & get_col() const
    { return current_col; }

    std::pair<elem_size_type, elem_size_type> get_pos() const
    { return std::make_pair(current_row, current_col); }

    bool empty() const
    { return current_row == -1 && current_col == -1; }

    operator bool () const
    { return ! empty(); }

    bool operator == (const matrix_iterator& other) const
    {
        return current_row == other.current_row && current_col == other.current_col && m == other.m;
    }

    //! Returns reference access to the element referenced by the iterator.
    //! The reference is only valid so long as the iterator is not moved.
    ValueType& operator * ()
    {
        acquire_current_iblock();
        return (*current_iblock)[m->data->elem_index_in_block_from_elem(current_row, current_col)];
    }
};

//! row-major iterator that points to single elements inside a matrix
//! \tparam ValueType type of contained objects (POD with no references to internal memory)
//! \tparam BlockSideLength side length of a matrix block
template <typename ValueType, unsigned BlockSideLength>
class matrix_row_major_iterator : public matrix_iterator<ValueType, BlockSideLength>
{
protected:
    typedef matrix_iterator<ValueType, BlockSideLength> matrix_iterator_type;
    typedef typename matrix_iterator_type::matrix_type matrix_type;
    typedef typename matrix_iterator_type::elem_size_type elem_size_type;

    template <typename VT, unsigned BSL>
    friend class matrix;

    using matrix_iterator_type::m;
    using matrix_iterator_type::set_empty;

    //! create iterator pointing to given row and col
    matrix_row_major_iterator(matrix_type& matrix, const elem_size_type start_row, const elem_size_type start_col)
        : matrix_iterator_type(matrix, start_row, start_col) { }

    //! create empty iterator
    matrix_row_major_iterator(matrix_type& matrix)
        : matrix_iterator_type(matrix) { }

public:
    //! convert from matrix_iterator
    matrix_row_major_iterator(const matrix_iterator_type& matrix_iterator)
        : matrix_iterator_type(matrix_iterator) { }

    // Has to be not empty, else behavior is undefined.
    matrix_row_major_iterator& operator ++ ()
    {
        if (get_col() + 1 < m->get_width())
            // => not matrix_row_major_iterator the end of row, move right
            set_col(get_col() + 1);
        else if (get_row() + 1 < m->get_height())
            // => at end of row but not last row, move to beginning of next row
            set_pos(get_row() + 1, 0);
        else
            // => at end of matrix, set to empty-state
            set_empty();
        return *this;
    }

    // Has to be not empty, else behavior is undefined.
    matrix_row_major_iterator& operator -- ()
    {
        if (get_col() - 1 >= 0)
            // => not at the beginning of row, move left
            set_col(get_col() - 1);
        else if (get_row() - 1 >= 0)
            // => at beginning of row but not first row, move to end of previous row
            set_pos(get_row() - 1, m->get_width() - 1);
        else
            // => at beginning of matrix, set to empty-state
            set_empty();
        return *this;
    }

    using matrix_iterator_type::get_row;
    using matrix_iterator_type::get_col;
    using matrix_iterator_type::set_col;
    using matrix_iterator_type::set_pos;
};

//! column-major iterator that points to single elements inside a matrix
//! \tparam ValueType type of contained objects (POD with no references to internal memory)
//! \tparam BlockSideLength side length of a matrix block
template <typename ValueType, unsigned BlockSideLength>
class matrix_col_major_iterator : public matrix_iterator<ValueType, BlockSideLength>
{
protected:
    typedef matrix_iterator<ValueType, BlockSideLength> matrix_iterator_type;
    typedef typename matrix_iterator_type::matrix_type matrix_type;
    typedef typename matrix_iterator_type::elem_size_type elem_size_type;

    template <typename VT, unsigned BSL>
    friend class matrix;

    using matrix_iterator_type::m;
    using matrix_iterator_type::set_empty;

    //! create iterator pointing to given row and col
    matrix_col_major_iterator(matrix_type& matrix, const elem_size_type start_row, const elem_size_type start_col)
        : matrix_iterator_type(matrix, start_row, start_col) { }

    //! create empty iterator
    matrix_col_major_iterator(matrix_type& matrix)
        : matrix_iterator_type(matrix) { }

public:
    //! convert from matrix_iterator
    matrix_col_major_iterator(const matrix_iterator_type& matrix_iterator)
        : matrix_iterator_type(matrix_iterator) { }

    // Has to be not empty, else behavior is undefined.
    matrix_col_major_iterator& operator ++ ()
    {
        if (get_row() + 1 < m->get_height())
            // => not at the end of col, move down
            set_row(get_row() + 1);
        else if (get_col() + 1 < m->get_width())
            // => at end of col but not last col, move to beginning of next col
            set_pos(0, get_col() + 1);
        else
            // => at end of matrix, set to empty-state
            set_empty();
        return *this;
    }

    // Has to be not empty, else behavior is undefined.
    matrix_col_major_iterator& operator -- ()
    {
        if (get_row() - 1 >= 0)
            // => not at the beginning of col, move up
            set_row(get_row() - 1);
        else if (get_col() - 1 >= 0)
            // => at beginning of col but not first col, move to end of previous col
            set_pos(m->get_height() - 1, get_col() - 1);
        else
            // => at beginning of matrix, set to empty-state
            set_empty();
        return *this;
    }

    using matrix_iterator_type::get_row;
    using matrix_iterator_type::get_col;
    using matrix_iterator_type::set_row;
    using matrix_iterator_type::set_pos;
};

//! general const_iterator type that points to single elements inside a matrix
//! \tparam ValueType type of contained objects (POD with no references to internal memory)
//! \tparam BlockSideLength side length of a matrix block
template <typename ValueType, unsigned BlockSideLength>
class const_matrix_iterator
{
protected:
    typedef matrix<ValueType, BlockSideLength> matrix_type;
    typedef typename matrix_type::swappable_block_matrix_type swappable_block_matrix_type;
    typedef typename matrix_type::block_scheduler_type block_scheduler_type;
    typedef typename block_scheduler_type::internal_block_type internal_block_type;
    typedef typename matrix_type::elem_size_type elem_size_type;
    typedef typename matrix_type::block_size_type block_size_type;

    template <typename VT, unsigned BSL>
    friend class matrix;

    const matrix_type* m;
    elem_size_type current_row,          // \ both indices == -1 <=> empty iterator
        current_col;                     // /
    block_size_type current_block_row,
        current_block_col;
    internal_block_type* current_iblock; // NULL if block is not acquired

    void acquire_current_iblock()
    {
        if (! current_iblock)
            current_iblock = &m->data->bs.acquire(m->data->block(current_block_row, current_block_col));
    }

    void release_current_iblock()
    {
        if (current_iblock)
        {
            m->data->bs.release(m->data->block(current_block_row, current_block_col), false);
            current_iblock = 0;
        }
    }

    //! create iterator pointing to given row and col
    const_matrix_iterator(const matrix_type& matrix, const elem_size_type start_row, const elem_size_type start_col)
        : m(&matrix),
          current_row(start_row),
          current_col(start_col),
          current_block_row(m->data->block_index_from_elem(start_row)),
          current_block_col(m->data->block_index_from_elem(start_col)),
          current_iblock(0) { }

    //! create empty iterator
    const_matrix_iterator(const matrix_type& matrix)
        : m(&matrix),
          current_row(-1), // empty iterator
          current_col(-1),
          current_block_row(-1),
          current_block_col(-1),
          current_iblock(0) { }

    void set_empty()
    {
        release_current_iblock();
        current_row = -1;
        current_col = -1;
        current_block_row = -1;
        current_block_col = -1;
    }

public:
    const_matrix_iterator(const matrix_iterator<ValueType, BlockSideLength>& other)
        : m(other.m),
          current_row(other.current_row),
          current_col(other.current_col),
          current_block_row(other.current_block_row),
          current_block_col(other.current_block_col),
          current_iblock(0)
    {
        if (other.current_iblock)
            acquire_current_iblock();
    }

    const_matrix_iterator(const const_matrix_iterator& other)
        : m(other.m),
          current_row(other.current_row),
          current_col(other.current_col),
          current_block_row(other.current_block_row),
          current_block_col(other.current_block_col),
          current_iblock(0)
    {
        if (other.current_iblock)
            acquire_current_iblock();
    }

    const_matrix_iterator& operator = (const const_matrix_iterator& other)
    {
        set_pos(other.current_row, other.current_col);
        m = other.m;
        if (other.current_iblock)
            acquire_current_iblock();
        return *this;
    }

    ~const_matrix_iterator()
    { release_current_iblock(); }

    void set_row(const elem_size_type new_row)
    {
        const block_size_type new_block_row = m->data->block_index_from_elem(new_row);
        if (new_block_row != current_block_row)
        {
            release_current_iblock();
            current_block_row = new_block_row;
        }
        current_row = new_row;
    }

    void set_col(const elem_size_type new_col)
    {
        const block_size_type new_block_col = m->data->block_index_from_elem(new_col);
        if (new_block_col != current_block_col)
        {
            release_current_iblock();
            current_block_col = new_block_col;
        }
        current_col = new_col;
    }

    void set_pos(const elem_size_type new_row, const elem_size_type new_col)
    {
        const block_size_type new_block_row = m->data->block_index_from_elem(new_row),
            new_block_col = m->data->block_index_from_elem(new_col);
        if (new_block_col != current_block_col || new_block_row != current_block_row)
        {
            release_current_iblock();
            current_block_row = new_block_row;
            current_block_col = new_block_col;
        }
        current_row = new_row;
        current_col = new_col;
    }

    void set_pos(const std::pair<elem_size_type, elem_size_type> new_pos)
    { set_pos(new_pos.first, new_pos.second); }

    const elem_size_type & get_row() const
    { return current_row; }

    const elem_size_type & get_col() const
    { return current_col; }

    std::pair<elem_size_type, elem_size_type> get_pos() const
    { return std::make_pair(current_row, current_col); }

    bool empty() const
    { return current_row == -1 && current_col == -1; }

    operator bool () const
    { return ! empty(); }

    bool operator == (const const_matrix_iterator& other) const
    {
        return current_row == other.current_row && current_col == other.current_col && m == other.m;
    }

    //! Returns reference access to the element referenced by the iterator.
    //! The reference is only valid so long as the iterator is not moved.
    const ValueType& operator * ()
    {
        acquire_current_iblock();
        return (*current_iblock)[m->data->elem_index_in_block_from_elem(current_row, current_col)];
    }
};

//! row-major const_iterator that points to single elements inside a matrix
//! \tparam ValueType type of contained objects (POD with no references to internal memory)
//! \tparam BlockSideLength side length of a matrix block
template <typename ValueType, unsigned BlockSideLength>
class const_matrix_row_major_iterator : public const_matrix_iterator<ValueType, BlockSideLength>
{
protected:
    typedef const_matrix_iterator<ValueType, BlockSideLength> const_matrix_iterator_type;
    typedef typename const_matrix_iterator_type::matrix_type matrix_type;
    typedef typename const_matrix_iterator_type::elem_size_type elem_size_type;

    template <typename VT, unsigned BSL>
    friend class matrix;

    using const_matrix_iterator_type::m;
    using const_matrix_iterator_type::set_empty;

    //! create iterator pointing to given row and col
    const_matrix_row_major_iterator(const matrix_type& matrix, const elem_size_type start_row, const elem_size_type start_col)
        : const_matrix_iterator_type(matrix, start_row, start_col) { }

    //! create empty iterator
    const_matrix_row_major_iterator(const matrix_type& matrix)
        : const_matrix_iterator_type(matrix) { }

public:
    //! convert from matrix_iterator
    const_matrix_row_major_iterator(const const_matrix_row_major_iterator& matrix_iterator)
        : const_matrix_iterator_type(matrix_iterator) { }

    //! convert from matrix_iterator
    const_matrix_row_major_iterator(const const_matrix_iterator_type& matrix_iterator)
        : const_matrix_iterator_type(matrix_iterator) { }

    // Has to be not empty, else behavior is undefined.
    const_matrix_row_major_iterator& operator ++ ()
    {
        if (get_col() + 1 < m->get_width())
            // => not matrix_row_major_iterator the end of row, move right
            set_col(get_col() + 1);
        else if (get_row() + 1 < m->get_height())
            // => at end of row but not last row, move to beginning of next row
            set_pos(get_row() + 1, 0);
        else
            // => at end of matrix, set to empty-state
            set_empty();
        return *this;
    }

    // Has to be not empty, else behavior is undefined.
    const_matrix_row_major_iterator& operator -- ()
    {
        if (get_col() - 1 >= 0)
            // => not at the beginning of row, move left
            set_col(get_col() - 1);
        else if (get_row() - 1 >= 0)
            // => at beginning of row but not first row, move to end of previous row
            set_pos(get_row() - 1, m->get_width() - 1);
        else
            // => at beginning of matrix, set to empty-state
            set_empty();
        return *this;
    }

    using const_matrix_iterator_type::get_row;
    using const_matrix_iterator_type::get_col;
    using const_matrix_iterator_type::set_col;
    using const_matrix_iterator_type::set_pos;
};

//! column-major const_iterator that points to single elements inside a matrix
//! \tparam ValueType type of contained objects (POD with no references to internal memory)
//! \tparam BlockSideLength side length of a matrix block
template <typename ValueType, unsigned BlockSideLength>
class const_matrix_col_major_iterator : public const_matrix_iterator<ValueType, BlockSideLength>
{
protected:
    typedef const_matrix_iterator<ValueType, BlockSideLength> const_matrix_iterator_type;
    typedef typename const_matrix_iterator_type::matrix_type matrix_type;
    typedef typename const_matrix_iterator_type::elem_size_type elem_size_type;

    template <typename VT, unsigned BSL>
    friend class matrix;

    using const_matrix_iterator_type::m;
    using const_matrix_iterator_type::set_empty;

    //! create iterator pointing to given row and col
    const_matrix_col_major_iterator(const matrix_type& matrix, const elem_size_type start_row, const elem_size_type start_col)
        : const_matrix_iterator_type(matrix, start_row, start_col) { }

    //! create empty iterator
    const_matrix_col_major_iterator(const matrix_type& matrix)
        : const_matrix_iterator_type(matrix) { }

public:
    //! convert from matrix_iterator
    const_matrix_col_major_iterator(const matrix_iterator<ValueType, BlockSideLength>& matrix_iterator)
        : const_matrix_iterator_type(matrix_iterator) { }

    //! convert from matrix_iterator
    const_matrix_col_major_iterator(const const_matrix_iterator_type& matrix_iterator)
        : const_matrix_iterator_type(matrix_iterator) { }

    // Has to be not empty, else behavior is undefined.
    const_matrix_col_major_iterator& operator ++ ()
    {
        if (get_row() + 1 < m->get_height())
            // => not at the end of col, move down
            set_row(get_row() + 1);
        else if (get_col() + 1 < m->get_width())
            // => at end of col but not last col, move to beginning of next col
            set_pos(0, get_col() + 1);
        else
            // => at end of matrix, set to empty-state
            set_empty();
        return *this;
    }

    // Has to be not empty, else behavior is undefined.
    const_matrix_col_major_iterator& operator -- ()
    {
        if (get_row() - 1 >= 0)
            // => not at the beginning of col, move up
            set_row(get_row() - 1);
        else if (get_col() - 1 >= 0)
            // => at beginning of col but not first col, move to end of previous col
            set_pos(m->get_height() - 1, get_col() - 1);
        else
            // => at beginning of matrix, set to empty-state
            set_empty();
        return *this;
    }

    using const_matrix_iterator_type::get_row;
    using const_matrix_iterator_type::get_col;
    using const_matrix_iterator_type::set_row;
    using const_matrix_iterator_type::set_pos;
};

//! External matrix container. \n
//! <b> Introduction </b> to matrix container: see \ref tutorial_matrix tutorial. \n
//! <b> Design and Internals </b> of matrix container: see \ref design_matrix.
//!
//! \tparam ValueType type of contained objects (POD with no references to internal memory)
//! \tparam BlockSideLength side length of a matrix block
//!
//! Divides the matrix in square submatrices (blocks).
//! Blocks can be swapped individually to and from external memory.
//! They are only swapped if necessary to minimize I/O.
template <typename ValueType, unsigned BlockSideLength>
class matrix
{
protected:
    typedef matrix<ValueType, BlockSideLength> matrix_type;
    typedef swappable_block_matrix<ValueType, BlockSideLength> swappable_block_matrix_type;
    typedef counting_ptr<swappable_block_matrix_type> swappable_block_matrix_pointer_type;
    typedef typename swappable_block_matrix_type::block_scheduler_type block_scheduler_type;
    typedef typename swappable_block_matrix_type::size_type block_size_type;
    typedef typename swappable_block_matrix_type::elem_size_type elem_size_type;
    typedef matrix_local::matrix_operations<ValueType, BlockSideLength> Ops;
    typedef matrix_swappable_block<ValueType, BlockSideLength> swappable_block_type;

public:
    typedef matrix_iterator<ValueType, BlockSideLength> iterator;
    typedef const_matrix_iterator<ValueType, BlockSideLength> const_iterator;
    typedef matrix_row_major_iterator<ValueType, BlockSideLength> row_major_iterator;
    typedef matrix_col_major_iterator<ValueType, BlockSideLength> col_major_iterator;
    typedef const_matrix_row_major_iterator<ValueType, BlockSideLength> const_row_major_iterator;
    typedef const_matrix_col_major_iterator<ValueType, BlockSideLength> const_col_major_iterator;
    typedef column_vector<ValueType> column_vector_type;
    typedef row_vector<ValueType> row_vector_type;

protected:
    template <typename VT, unsigned BSL>
    friend class matrix_iterator;

    template <typename VT, unsigned BSL>
    friend class const_matrix_iterator;

    elem_size_type height, width;

    swappable_block_matrix_pointer_type data;

public:
    /** @name Constructors/Destructors */       
    ///@{
    //! Creates a new matrix of given dimensions. Elements' values are set to zero.
    //! \param bs block scheduler used
    //! \param height height of the created matrix
    //! \param width width of the created matrix
    matrix(block_scheduler_type& bs, const elem_size_type height, const elem_size_type width)
        : height(height),
          width(width),
          data(new swappable_block_matrix_type
                   (bs, div_ceil(height, BlockSideLength), div_ceil(width, BlockSideLength)))
    { }

    matrix(block_scheduler_type& bs, const column_vector_type& left, const row_vector_type& right)
        : height(left.size()),
          width(right.size()),
          data(new swappable_block_matrix_type
                   (bs, div_ceil(height, BlockSideLength), div_ceil(width, BlockSideLength)))
    { Ops::recursive_matrix_from_vectors(*data, left, right); }

<<<<<<< HEAD
    ~matrix() { }
=======
    ~matrix() {}
    ///@}
>>>>>>> 88aed5e8

    /** @name Capacity */
    ///@{
    const elem_size_type & get_height() const
    { return height; }

    const elem_size_type & get_width() const
    { return width; }
    ///@}

    /** @name Iterators */
    ///@{
    iterator begin()
    {
        data.unify();
        return iterator(*this, 0, 0);
    }
    const_iterator begin() const
    { return const_iterator(*this, 0, 0); }
    const_iterator cbegin() const
    { return const_iterator(*this, 0, 0); }
    iterator end()
    {
        data.unify();
        return iterator(*this);
    }
    const_iterator end() const
    { return const_iterator(*this); }
    const_iterator cend() const
    { return const_iterator(*this); }
    const_iterator operator () (const elem_size_type row, const elem_size_type col) const
    { return const_iterator(*this, row, col); }

    iterator operator () (const elem_size_type row, const elem_size_type col)
    {
        data.unify();
        return iterator(*this, row, col);
    }
    ///@}
    
    /** @name Modifiers */
    ///@{
    void transpose()
    {
        data.unify();
        data->transpose();
        std::swap(height, width);
    }

    void set_zero()
    {
        if (data.unique())
            data->set_zero();
        else
            data = new swappable_block_matrix_type
                       (data->bs, div_ceil(height, BlockSideLength), div_ceil(width, BlockSideLength));
    }
<<<<<<< HEAD

    matrix_type operator + (const matrix_type& right) const
=======
    ///@}
    
    /** @name Operations */
    ///@{
    matrix_type operator + (const matrix_type & right) const
>>>>>>> 88aed5e8
    {
        assert(height == right.height && width == right.width);
        matrix_type res(data->bs, height, width);
        Ops::element_op(*res.data, *data, *right.data, typename Ops::addition()); // more efficient than copying this and then adding right
        return res;
    }

    matrix_type operator - (const matrix_type& right) const
    {
        assert(height == right.height && width == right.width);
        matrix_type res(data->bs, height, width);
        Ops::element_op(*res.data, *data, *right.data, typename Ops::subtraction()); // more efficient than copying this and then subtracting right
        return res;
    }

    matrix_type operator * (const matrix_type& right) const
    { return multiply(right); }

    matrix_type operator * (const ValueType scalar) const
    {
        matrix_type res(data->bs, height, width);
        Ops::element_op(*res.data, *data, typename Ops::scalar_multiplication(scalar));
        return res;
    }

    matrix_type& operator += (const matrix_type& right)
    {
        assert(height == right.height && width == right.width);
        data.unify();
        Ops::element_op(*data, *right.data, typename Ops::addition());
        return *this;
    }

    matrix_type& operator -= (const matrix_type& right)
    {
        assert(height == right.height && width == right.width);
        data.unify();
        Ops::element_op(*data, *right.data, typename Ops::subtraction());
        return *this;
    }

    matrix_type& operator *= (const matrix_type& right)
    { return *this = operator * (right); } // implicitly unifies by constructing a result-matrix

    matrix_type& operator *= (const ValueType scalar)
    {
        data.unify();
        Ops::element_op(*data, typename Ops::scalar_multiplication(scalar));
        return *this;
    }

    column_vector_type operator * (const column_vector_type& right) const
    {
        assert(elem_size_type(right.size()) == width);
        column_vector_type res(height);
        res.set_zero();
        Ops::recursive_matrix_col_vector_multiply_and_add(*data, right, res);
        return res;
    }

    row_vector_type multiply_from_left(const row_vector_type& left) const
    {
        assert(elem_size_type(left.size()) == height);
        row_vector_type res(width);
        res.set_zero();
        Ops::recursive_matrix_row_vector_multiply_and_add(left, *data, res);
        return res;
    }

    //! multiply with another matrix
    //! \param right matrix to multiply with
    //! \param multiplication_algorithm allows to choose the applied algorithm
    //! \param scheduling_algorithm  allows to choose the applied algorithm
    //!
    //! Available algorithms are: \n
    //!    0: naive_multiply_and_add (I/O inefficient, slow) \n
    //!    1: recursive_multiply_and_add (recommended, default, stable time and I/O complexity) \n
    //!    2: strassen_winograd_multiply_and_add (sometimes fast but unstable time and I/O complexity) \n
    //!    3: multi_level_strassen_winograd_multiply_and_add (sometimes fast but unstable time and I/O complexity) \n
    //!    4: strassen_winograd_multiply, optimized pre- and postadditions (sometimes fast but unstable time and I/O complexity) \n
    //!    5: strassen_winograd_multiply_and_add_interleaved, optimized preadditions (sometimes fast but unstable time and I/O complexity) \n
    //!    6: multi_level_strassen_winograd_multiply_and_add_block_grained (sometimes fast but unstable time and I/O complexity)
    matrix_type multiply(const matrix_type& right, const int_type multiplication_algorithm = 1, const int_type scheduling_algorithm = 2) const
    {
        assert(width == right.height);
        assert(&data->bs == &right.data->bs);
        matrix_type res(data->bs, height, right.width);

        if (scheduling_algorithm > 0)
        {
            // all offline algos need a simulation-run
            delete data->bs.switch_algorithm_to(
                new block_scheduler_algorithm_simulation<swappable_block_type>(data->bs)
                );
            switch (multiplication_algorithm)
            {
            case 0:
                Ops::naive_multiply_and_add(*data, *right.data, *res.data);
                break;
            case 1:
                Ops::recursive_multiply_and_add(*data, *right.data, *res.data);
                break;
            case 2:
                Ops::strassen_winograd_multiply_and_add(*data, *right.data, *res.data);
                break;
            case 3:
                Ops::multi_level_strassen_winograd_multiply_and_add(*data, *right.data, *res.data);
                break;
            case 4:
                Ops::strassen_winograd_multiply(*data, *right.data, *res.data);
                break;
            case 5:
                Ops::strassen_winograd_multiply_and_add_interleaved(*data, *right.data, *res.data);
                break;
            case 6:
                Ops::multi_level_strassen_winograd_multiply_and_add_block_grained(*data, *right.data, *res.data);
                break;
            default:
                STXXL_ERRMSG("invalid multiplication-algorithm number");
                break;
            }
        }
        switch (scheduling_algorithm)
        {
        case 0:
            delete data->bs.switch_algorithm_to(
                new block_scheduler_algorithm_online_lru<swappable_block_type>(data->bs)
                );
            break;
        case 1:
            delete data->bs.switch_algorithm_to(
                new block_scheduler_algorithm_offline_lfd<swappable_block_type>(data->bs)
                );
            break;
        case 2:
            delete data->bs.switch_algorithm_to(
                new block_scheduler_algorithm_offline_lru_prefetching<swappable_block_type>(data->bs)
                );
            break;
        default:
            STXXL_ERRMSG("invalid scheduling-algorithm number");
        }
        switch (multiplication_algorithm)
        {
        case 0:
            Ops::naive_multiply_and_add(*data, *right.data, *res.data);
            break;
        case 1:
            Ops::recursive_multiply_and_add(*data, *right.data, *res.data);
            break;
        case 2:
            Ops::strassen_winograd_multiply_and_add(*data, *right.data, *res.data);
            break;
        case 3:
            Ops::multi_level_strassen_winograd_multiply_and_add(*data, *right.data, *res.data);
            break;
        case 4:
            Ops::strassen_winograd_multiply(*data, *right.data, *res.data);
            break;
        case 5:
            Ops::strassen_winograd_multiply_and_add_interleaved(*data, *right.data, *res.data);
            break;
        case 6:
            Ops::multi_level_strassen_winograd_multiply_and_add_block_grained(*data, *right.data, *res.data);
            break;
        default:
            STXXL_ERRMSG("invalid multiplication-algorithm number");
            break;
        }
        delete data->bs.switch_algorithm_to(
            new block_scheduler_algorithm_online_lru<swappable_block_type>(data->bs)
            );
        return res;
    }

    //! Use internal memory multiplication. Designated for testing. May exceed memory limitations.
    matrix_type multiply_internal(const matrix_type& right, const int_type scheduling_algorithm = 2) const
    {
        assert(width == right.height);
        assert(&data->bs == &right.data->bs);
        matrix_type res(data->bs, height, right.width);

        if (scheduling_algorithm > 0)
        {
            // all offline algos need a simulation-run
            delete data->bs.switch_algorithm_to(
                new block_scheduler_algorithm_simulation<swappable_block_type>(data->bs)
                );
            multiply_internal(right, res);
        }
        switch (scheduling_algorithm)
        {
        case 0:
            delete data->bs.switch_algorithm_to(
                new block_scheduler_algorithm_online_lru<swappable_block_type>(data->bs)
                );
            break;
        case 1:
            delete data->bs.switch_algorithm_to(
                new block_scheduler_algorithm_offline_lfd<swappable_block_type>(data->bs)
                );
            break;
        case 2:
            delete data->bs.switch_algorithm_to(
                new block_scheduler_algorithm_offline_lru_prefetching<swappable_block_type>(data->bs)
                );
            break;
        default:
            STXXL_ERRMSG("invalid scheduling-algorithm number");
        }
        multiply_internal(right, res);
        delete data->bs.switch_algorithm_to(
            new block_scheduler_algorithm_online_lru<swappable_block_type>(data->bs)
            );
        return res;
    }
    ///@}

protected:
    void multiply_internal(const matrix_type& right, matrix_type& res) const
    {
        ValueType* A = new ValueType[height * width];
        ValueType* B = new ValueType[right.height * right.width];
        ValueType* C = new ValueType[res.height * res.width];
        ValueType* vit;
        vit = A;
        for (const_row_major_iterator mit = cbegin(); mit != cend(); ++mit, ++vit)
            *vit = *mit;
        vit = B;
        for (const_row_major_iterator mit = right.cbegin(); mit != right.cend(); ++mit, ++vit)
            *vit = *mit;
        if (! res.data->bs.is_simulating())
        {
#if STXXL_BLAS
            gemm_wrapper(height, width, res.width,
                         ValueType(1), false, A,
                         false, B,
                         ValueType(0), false, C);
#else
            assert(false /* internal multiplication is only available for testing with blas */);
#endif
        }
        vit = C;
        for (row_major_iterator mit = res.begin(); mit != res.end(); ++mit, ++vit)
            *mit = *vit;
        delete[] A;
        delete[] B;
        delete[] C;
    }
};

//! \}

STXXL_END_NAMESPACE

#endif // !STXXL_CONTAINERS_MATRIX_HEADER
// vim: et:ts=4:sw=4<|MERGE_RESOLUTION|>--- conflicted
+++ resolved
@@ -1069,8 +1069,9 @@
     swappable_block_matrix_pointer_type data;
 
 public:
-    /** @name Constructors/Destructors */       
-    ///@{
+    //! \name Constructors/Destructors
+    //! \{
+
     //! Creates a new matrix of given dimensions. Elements' values are set to zero.
     //! \param bs block scheduler used
     //! \param height height of the created matrix
@@ -1089,24 +1090,20 @@
                    (bs, div_ceil(height, BlockSideLength), div_ceil(width, BlockSideLength)))
     { Ops::recursive_matrix_from_vectors(*data, left, right); }
 
-<<<<<<< HEAD
     ~matrix() { }
-=======
-    ~matrix() {}
-    ///@}
->>>>>>> 88aed5e8
-
-    /** @name Capacity */
-    ///@{
+    //! \}
+
+    //! \name Capacity
+    //! \{
     const elem_size_type & get_height() const
     { return height; }
 
     const elem_size_type & get_width() const
     { return width; }
-    ///@}
-
-    /** @name Iterators */
-    ///@{
+    //! \}
+
+    //! \name Iterators
+    //! \{
     iterator begin()
     {
         data.unify();
@@ -1133,10 +1130,10 @@
         data.unify();
         return iterator(*this, row, col);
     }
-    ///@}
-    
-    /** @name Modifiers */
-    ///@{
+    //! \}
+
+    //! \name Modifiers
+    //! \{
     void transpose()
     {
         data.unify();
@@ -1152,16 +1149,11 @@
             data = new swappable_block_matrix_type
                        (data->bs, div_ceil(height, BlockSideLength), div_ceil(width, BlockSideLength));
     }
-<<<<<<< HEAD
-
+    //! \}
+
+    //! \name Operations
+    //! \{
     matrix_type operator + (const matrix_type& right) const
-=======
-    ///@}
-    
-    /** @name Operations */
-    ///@{
-    matrix_type operator + (const matrix_type & right) const
->>>>>>> 88aed5e8
     {
         assert(height == right.height && width == right.width);
         matrix_type res(data->bs, height, width);
@@ -1378,7 +1370,7 @@
             );
         return res;
     }
-    ///@}
+    //! \}
 
 protected:
     void multiply_internal(const matrix_type& right, matrix_type& res) const
