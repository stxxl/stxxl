/***************************************************************************
 *  include/stxxl/bits/io/wbtl_file.h
 *
 *  a write-buffered-translation-layer pseudo file
 *
 *  Part of the STXXL. See http://stxxl.sourceforge.net
 *
 *  Copyright (C) 2008-2009 Andreas Beckmann <beckmann@cs.uni-frankfurt.de>
 *  Copyright (C) 2009 Johannes Singler <singler@ira.uka.de>
 *
 *  Distributed under the Boost Software License, Version 1.0.
 *  (See accompanying file LICENSE_1_0.txt or copy at
 *  http://www.boost.org/LICENSE_1_0.txt)
 **************************************************************************/

#ifndef STXXL_IO_WBTL_FILE_HEADER
#define STXXL_IO_WBTL_FILE_HEADER

#ifndef STXXL_HAVE_WBTL_FILE
#define STXXL_HAVE_WBTL_FILE 1
#endif

#if STXXL_HAVE_WBTL_FILE

#include <map>

#include <stxxl/bits/io/disk_queued_file.h>


STXXL_BEGIN_NAMESPACE

//! \addtogroup fileimpl
//! \{

//! Implementation of file based on buffered writes and block remapping via a
//! translation layer.
class wbtl_file : public disk_queued_file
{
    typedef std::pair<offset_type, offset_type> place;
    typedef std::map<offset_type, offset_type> sortseq;
    typedef std::map<offset_type, place> place_map;

    // the physical disk used as backend
    file* storage;
    offset_type sz;
    size_type write_block_size;

    mutex mapping_mutex;
    // logical to physical address translation
    sortseq address_mapping;
    // physical to (logical address, size) translation
    place_map reverse_mapping;
    // list of free (physical) regions
    sortseq free_space;
    offset_type free_bytes;

    // the write buffers:
    // write_buffer[curbuf] is the current write buffer
    // write_buffer[1-curbuf] is the previous write buffer
    // buffer_address if the start offset on the backend file
    // curpos is the next writing position in write_buffer[curbuf]
    mutex buffer_mutex;
    char* write_buffer[2];
    offset_type buffer_address[2];
    int curbuf;
    size_type curpos;
    request_ptr backend_request;

    struct FirstFit : public std::binary_function<place, offset_type, bool>
    {
        bool operator () (
            const place& entry,
            const offset_type size) const
        {
            return (entry.second >= size);
        }
    };

public:
    //! Constructs file object.
    //! param backend_file file object used as storage backend, will be deleted in ~wbtl_file()
    wbtl_file(
        file* backend_file,
        size_type write_buffer_size,
        int write_buffers = 2,
        int queue_id = DEFAULT_QUEUE,
        int allocator_id = NO_ALLOCATOR);
    ~wbtl_file();
    offset_type size();
    void set_size(offset_type newsize);
    void lock();
<<<<<<< HEAD
    void serve(void * buffer, offset_type offset, size_type bytes, request::request_type type) throw (io_error);
=======
    void serve(const request* req) throw (io_error);
>>>>>>> 79ceaa1f
    void discard(offset_type offset, offset_type size);
    const char * io_type() const;

private:
    void _add_free_region(offset_type offset, offset_type size);

protected:
    void sread(void* buffer, offset_type offset, size_type bytes);
    void swrite(void* buffer, offset_type offset, size_type bytes);
    offset_type get_next_write_block();
    void check_corruption(offset_type region_pos, offset_type region_size,
                          sortseq::iterator pred, sortseq::iterator succ);
};

//! \}

STXXL_END_NAMESPACE

#endif // #if STXXL_HAVE_WBTL_FILE

#endif // !STXXL_IO_WBTL_FILE_HEADER<|MERGE_RESOLUTION|>--- conflicted
+++ resolved
@@ -89,11 +89,7 @@
     offset_type size();
     void set_size(offset_type newsize);
     void lock();
-<<<<<<< HEAD
-    void serve(void * buffer, offset_type offset, size_type bytes, request::request_type type) throw (io_error);
-=======
-    void serve(const request* req) throw (io_error);
->>>>>>> 79ceaa1f
+    void serve(void* buffer, offset_type offset, size_type bytes, request::request_type type) throw (io_error);
     void discard(offset_type offset, offset_type size);
     const char * io_type() const;
 
