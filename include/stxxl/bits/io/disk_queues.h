--- conflicted
+++ resolved
@@ -27,7 +27,6 @@
 #include <stxxl/bits/io/serving_request.h>
 
 
-
 STXXL_BEGIN_NAMESPACE
 
 //! \addtogroup iolayer
@@ -40,11 +39,7 @@
     friend class singleton<disk_queues>;
 
     typedef stxxl::int64 DISKID;
-<<<<<<< HEAD
-    typedef std::map<DISKID, request_queue *> request_queue_map;
-=======
-    typedef std::map<DISKID, request_queue_type*> request_queue_map;
->>>>>>> 79ceaa1f
+    typedef std::map<DISKID, request_queue*> request_queue_map;
 
 protected:
     request_queue_map queues;
@@ -60,26 +55,27 @@
         disk = 42;
 #endif
         request_queue_map::iterator qi = queues.find(disk);
-        request_queue * q;
+        request_queue* q;
         if (qi == queues.end())
         {
             // create new request queue
 #if STXXL_HAVE_AIO_FILE
             if (dynamic_cast<aio_request*>(req.get()))
-	            q = queues[disk] = new aio_queue(dynamic_cast<aio_file*>(req->get_file())->get_desired_queue_length());
+                q = queues[disk] = new aio_queue(dynamic_cast<aio_file*>(req->get_file())->get_desired_queue_length());
             else
 #endif
-	            q = queues[disk] = new request_queue_impl_qwqr();
+            q = queues[disk] = new request_queue_impl_qwqr();
         }
         else
             q = qi->second;
 
 #if STXXL_HAVE_AIO_FILE
         if (!(
-            (dynamic_cast<aio_request*>(req.get()) && dynamic_cast<aio_queue*>(q)) ||
-            (dynamic_cast<serving_request*>(req.get()) && dynamic_cast<request_queue*>(q))))
+                (dynamic_cast<aio_request*>(req.get()) && dynamic_cast<aio_queue*>(q)) ||
+                (dynamic_cast<serving_request*>(req.get()) && dynamic_cast<request_queue*>(q))))
         {
-            STXXL_THROW2(io_error, "Tried to add request to incompatible queue.");
+            STXXL_THROW2(io_error, "disk_queues::add_request",
+                         "Tried to add request to incompatible queue.");
         }
 #endif
         q->add_request(req);
