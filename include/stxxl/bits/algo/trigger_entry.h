/***************************************************************************
 *  include/stxxl/bits/algo/trigger_entry.h
 *
 *  include/stxxl/bits/algo/adaptor.h
 *
 *  Part of the STXXL. See http://stxxl.org
 *
 *  Copyright (C) 2002 Roman Dementiev <dementiev@mpi-sb.mpg.de>
 *  Copyright (C) 2010 Andreas Beckmann <beckmann@cs.uni-frankfurt.de>
 *  Copyright (C) 2014 Timo Bingmann <tb@panthema.net>
 *
 *  Distributed under the Boost Software License, Version 1.0.
 *  (See accompanying file LICENSE_1_0.txt or copy at
 *  http://www.boost.org/LICENSE_1_0.txt)
 **************************************************************************/

#ifndef STXXL_ALGO_TRIGGER_ENTRY_HEADER
#define STXXL_ALGO_TRIGGER_ENTRY_HEADER

#include <foxxll/mng/bid.hpp>
#include <stxxl/bits/algo/bid_adapter.h>
#include <stxxl/types>

namespace stxxl {

<<<<<<< HEAD
template <size_t BlockSize, typename RunType, class PosType = int_type>
struct runs2bid_array_adaptor : public two2one_dim_array_adapter_base<RunType*, foxxll::BID<BlockSize>, PosType>
=======
template <size_t BlockSize, typename RunType, class PosType = std::make_signed<size_t>::type>
struct runs2bid_array_adaptor : public two2one_dim_array_adapter_base<RunType*, BID<BlockSize>, PosType>
>>>>>>> 3f8cdd80
{
    using self_type = runs2bid_array_adaptor<BlockSize, RunType, PosType>;
    using data_type = foxxll::BID<BlockSize>;

    enum {
        block_size = BlockSize
    };

    size_t dim_size;

    using parent_type = two2one_dim_array_adapter_base<RunType*, data_type, PosType>;
    using parent_type::array;
    using parent_type::pos;

    runs2bid_array_adaptor(RunType** a, PosType p, size_t d)
        : two2one_dim_array_adapter_base<RunType*, data_type, PosType>(a, p), dim_size(d)
    { }
    runs2bid_array_adaptor(const self_type& a)
        : two2one_dim_array_adapter_base<RunType*, data_type, PosType>(a), dim_size(a.dim_size)
    { }

    const self_type& operator = (const self_type& a)
    {
        array = a.array;
        pos = a.pos;
        dim_size = a.dim_size;
        return *this;
    }

    data_type& operator * ()
    {
        CHECK_RUN_BOUNDS(pos);
        return (data_type&)((*(array[(pos) % dim_size]))[(pos) / dim_size].bid);
    }

    const data_type* operator -> () const
    {
        CHECK_RUN_BOUNDS(pos);
        return &((*(array[(pos) % dim_size])[(pos) / dim_size].bid));
    }

    data_type& operator [] (PosType n) const
    {
        n += pos;
        CHECK_RUN_BOUNDS(n);
        return (data_type&)((*(array[(n) % dim_size]))[(n) / dim_size].bid);
    }
};

BLOCK_ADAPTOR_OPERATORS(runs2bid_array_adaptor)

template <size_t BlockSize, typename RunType, class PosType = std::make_signed<size_t>::type>
struct runs2bid_array_adaptor2
    : public two2one_dim_array_adapter_base<RunType*, foxxll::BID<BlockSize>, PosType>
{
    using self_type = runs2bid_array_adaptor2<BlockSize, RunType, PosType>;
    using data_type = foxxll::BID<BlockSize>;

    using base_type = two2one_dim_array_adapter_base<RunType*, data_type, PosType>;

    using base_type::pos;
    using base_type::array;

    enum {
        block_size = BlockSize
    };

    PosType w, h, K;

<<<<<<< HEAD
    runs2bid_array_adaptor2(RunType** a, PosType p, int_type _w, int_type _h)
        : two2one_dim_array_adapter_base<RunType*, data_type, PosType>(a, p),
=======
    runs2bid_array_adaptor2(RunType** a, PosType p, PosType _w, PosType _h)
        : two2one_dim_array_adapter_base<RunType*, BID<BlockSize>, PosType>(a, p),
>>>>>>> 3f8cdd80
          w(_w), h(_h), K(_w * _h)
    { }

    runs2bid_array_adaptor2(const runs2bid_array_adaptor2& a)
        : two2one_dim_array_adapter_base<RunType*, data_type, PosType>(a),
          w(a.w), h(a.h), K(a.K)
    { }

    const self_type& operator = (const self_type& a)
    {
        array = a.array;
        pos = a.pos;
        w = a.w;
        h = a.h;
        K = a.K;
        return *this;
    }

    data_type& operator * ()
    {
        PosType i = pos - K;
        if (i < 0)
            return (data_type&)((*(array[(pos) % w]))[(pos) / w].bid);

        PosType _w = w;
        _w--;
        return (data_type&)((*(array[(i) % _w]))[h + (i / _w)].bid);
    }

    const data_type& operator * () const
    {
        PosType i = pos - K;
        if (i < 0)
            return (data_type&)((*(array[(pos) % w]))[(pos) / w].bid);

        PosType _w = w;
        _w--;
        return (data_type&)((*(array[(i) % _w]))[h + (i / _w)].bid);
    }

    data_type* operator -> ()
    { return &operator * (); }

    const data_type* operator -> () const
    { return &operator * (); }

    data_type& operator [] (PosType n) const
    {
        n += pos;
        PosType i = n - K;
        if (i < 0)
            return (data_type&)((*(array[(n) % w]))[(n) / w].bid);

        PosType _w = w;
        _w--;
        return (data_type&)((*(array[(i) % _w]))[h + (i / _w)].bid);
    }
};

BLOCK_ADAPTOR_OPERATORS(runs2bid_array_adaptor2)

template <typename trigger_iterator_type>
struct trigger_entry_iterator
{
    using self_type = trigger_entry_iterator<trigger_iterator_type>;
    using bid_type = typename std::iterator_traits<trigger_iterator_type>::value_type::bid_type;

    // STL typedefs
    using value_type = bid_type;
    using iterator_category = std::random_access_iterator_tag;
    using difference_type = int64_t;
    using pointer = value_type *;
    using reference = value_type &;

    trigger_iterator_type value;

    explicit trigger_entry_iterator(trigger_iterator_type v) : value(v) { }

    bid_type& operator * ()
    {
        return value->bid;
    }
    bid_type* operator -> () const
    {
        return &(value->bid);
    }
    const bid_type& operator [] (size_t n) const
    {
        return (value + n)->bid;
    }
    bid_type& operator [] (size_t n)
    {
        return (value + n)->bid;
    }

    self_type& operator ++ ()
    {
        value++;
        return *this;
    }
    self_type operator ++ (int)
    {
        self_type tmp = *this;
        value++;
        return tmp;
    }
    self_type& operator -- ()
    {
        value--;
        return *this;
    }
    self_type operator -- (int)
    {
        self_type tmp = *this;
        value--;
        return tmp;
    }
    bool operator == (const self_type& a) const
    {
        return value == a.value;
    }
    bool operator != (const self_type& a) const
    {
        return value != a.value;
    }
    self_type operator += (size_t n)
    {
        value += n;
        return *this;
    }
    self_type operator -= (size_t n)
    {
        value -= n;
        return *this;
    }
    int64_t operator - (const self_type& a) const
    {
        return value - a.value;
    }
    trigger_iterator_type operator + (const self_type& a) const
    {
        return value + a.value;
    }
};

template <typename Iterator>
inline
trigger_entry_iterator<Iterator>
make_bid_iterator(Iterator iter)
{
    return trigger_entry_iterator<Iterator>(iter);
}

} // namespace stxxl

#endif // !STXXL_ALGO_TRIGGER_ENTRY_HEADER<|MERGE_RESOLUTION|>--- conflicted
+++ resolved
@@ -23,13 +23,8 @@
 
 namespace stxxl {
 
-<<<<<<< HEAD
-template <size_t BlockSize, typename RunType, class PosType = int_type>
+template <size_t BlockSize, typename RunType, class PosType = std::make_signed<size_t>::type>
 struct runs2bid_array_adaptor : public two2one_dim_array_adapter_base<RunType*, foxxll::BID<BlockSize>, PosType>
-=======
-template <size_t BlockSize, typename RunType, class PosType = std::make_signed<size_t>::type>
-struct runs2bid_array_adaptor : public two2one_dim_array_adapter_base<RunType*, BID<BlockSize>, PosType>
->>>>>>> 3f8cdd80
 {
     using self_type = runs2bid_array_adaptor<BlockSize, RunType, PosType>;
     using data_type = foxxll::BID<BlockSize>;
@@ -99,13 +94,8 @@
 
     PosType w, h, K;
 
-<<<<<<< HEAD
-    runs2bid_array_adaptor2(RunType** a, PosType p, int_type _w, int_type _h)
+    runs2bid_array_adaptor2(RunType** a, PosType p, PosType _w, PosType _h)
         : two2one_dim_array_adapter_base<RunType*, data_type, PosType>(a, p),
-=======
-    runs2bid_array_adaptor2(RunType** a, PosType p, PosType _w, PosType _h)
-        : two2one_dim_array_adapter_base<RunType*, BID<BlockSize>, PosType>(a, p),
->>>>>>> 3f8cdd80
           w(_w), h(_h), K(_w * _h)
     { }
 
