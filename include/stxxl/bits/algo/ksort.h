--- conflicted
+++ resolved
@@ -209,16 +209,10 @@
     run = *runs;
     size_t run_size = (*runs)->size();
     key_type offset = 0;
-<<<<<<< HEAD
-    const int log_k1 = foxxll::ilog2_ceil(
+    const unsigned int log_k1 = foxxll::ilog2_ceil(
         (m2 * BlockType::size * sizeof(type_key_) / STXXL_L2_SIZE) ?
         (m2 * BlockType::size * sizeof(type_key_) / STXXL_L2_SIZE) : 2);
-    const int log_k2 = foxxll::ilog2_floor(m2 * Blocks1->size) - log_k1 - 1;
-=======
-    const unsigned int log_k1 = ilog2_ceil((m2 * BlockType::size * sizeof(type_key_) / STXXL_L2_SIZE) ?
-                                  (m2 * BlockType::size * sizeof(type_key_) / STXXL_L2_SIZE) : 2);
-    const unsigned int log_k2 = ilog2_floor(m2 * Blocks1->size) - log_k1 - 1;
->>>>>>> 3f8cdd80
+    const unsigned int log_k2 = foxxll::ilog2_floor(m2 * Blocks1->size) - log_k1 - 1;
     STXXL_VERBOSE("log_k1: " << log_k1 << " log_k2:" << log_k2);
     const size_t k1 = size_t(1) << log_k1;
     const size_t k2 = size_t(1) << log_k2;
@@ -620,11 +614,7 @@
 
     while (nruns > 1)
     {
-<<<<<<< HEAD
-        int_type new_nruns = foxxll::div_ceil(nruns, merge_factor);
-=======
-        size_t new_nruns = div_ceil(nruns, merge_factor);
->>>>>>> 3f8cdd80
+        size_t new_nruns = foxxll::div_ceil(nruns, merge_factor);
         STXXL_VERBOSE("Starting new merge phase: nruns: " << nruns <<
                       " opt_merge_factor: " << merge_factor << " m:" << _m << " new_nruns: " << new_nruns);
 
